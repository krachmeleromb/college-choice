---
# // with frontmatter, we can use {{ variable }} template tags
---
(function(exports) {

  var picc = exports.picc = {};

  picc.BASE_URL = '{{ site.baseurl }}';

  picc.API = (function() {
    var API = {
      url: '{{ site.api.baseurl }}',
      key: '{{ site.api.key }}'
    };

    // use the staging API if we're on Federalist previewing
    // the staging branch
    if (location.hostname === 'federalist.18f.gov'
        && !!location.pathname.match(/\/staging\//)) {
      API.url = 'https://ccapi-open-staging.18f.gov/';
      API.key = '';
    }

    var schoolEndpoint = 'school/';
    var idField = 'id';

    API.get = function(uri, params, done) {
      // console.debug('[API] get("%s", %s)', uri, JSON.stringify(params));
      if (arguments.length === 2) {
        done = params;
      } else if (params) {
        if (typeof params === 'object') {
          if (API.key) params.api_key = API.key;
          params = querystring.stringify(params);
        } else if (API.key) {
          params += '&api_key=' + API.key;
        }
        uri = join([uri, params], '?');
      }
      var url = join([API.url, uri], '/');
      console.debug('[API] get: "%s"', url);
      return d3.json(url, done);
    };

    API.load = function(uri, done) {
      var ext = uri.split('.').pop();
      var load = d3[ext || 'json'];
      return load(uri, done);
    };

    API.endpoint = function(uri) {
      return function endpoint(params, done) {
        return API.get(uri, params, done);
      };
    };

    API.search = API.endpoint(schoolEndpoint);

    API.getSchool = function(id, done) {
      var data = {};
      data[idField] = id;
      return API.get(schoolEndpoint, data, function(error, res) {
        if (error || !res.total) {
          return done(error.responseText || 'No such school found.');
        } else if (res.total > 1) {
          console.warn('More than one school found for ID: "' + id + '"');
        }
        return done(null, res.results[0]);
      });
    };

    API.getAll = function(urls, done) {
      Object.keys(urls).forEach(function(key) {
        var url = urls[key];
        urls[key] = Array.isArray(url)
          ? function(done) {
            var method = url.shift();
            if (typeof method === 'string') {
              method = API[method];
            }
            url.push(done);
            return method.apply(API, url);
          }
          : function(done) {
            return API.get(url, done);
          };
      });
      // console.log('getAll:', urls);
      return async.parallel(urls, done);
    };

    function join(list, glue) {
      for (var i = 0; i < list.length; i++) {
        var str = String(list[i]);
        if (str.charAt(0) === glue) {
          list[i] = str.substr(1);
        } else if (str.charAt(str.length - 1) === glue) {
          list[i] = str.substr(0, str.length - 1);
        }
      }
      return list.join(glue);
    }

    return API;
  })();

  /*
   * This is a dictionary for the various "special designation"
   * columns. The race/ethnicity ones are all nested under the
   * `minority_serving` property, whereas the `women_only` and
   * `men_only` are top-level properties of each school API response
   * object.
   */
  var SPECIAL_DESIGNATIONS = {
    // TODO: rename 'aanapi' or 'aanapisi'
    // per <http://www2.ed.gov/programs/aanapi/index.html>
    aanipi:               'AANAPI',
    hispanic:             'Hispanic',
    historically_black:   'Historically Black',
    predominantly_black:  'Predominantly Black',
    tribal:               'Tribal',
    women_only:           'Women Only',
    men_only:             'Men Only'
  };

  var NA = '--';

  /**
   * This is our format generator. Its methods are format generators for
   * specific types of values, and they take a key in the data object to
   * format. For instance:
   *
   * @example
   * var formatFoo = format.percent('foo');
   * formatFoo({foo: 0.5}) -> '50%'
   */
  picc.format = (function() {
    var formatter = function(fmt, _empty) {
      if (typeof fmt === 'string') {
        fmt = d3.format(fmt);
      }
      return function(key, empty) {
        empty = empty || _empty;
        if (typeof empty === 'string') {
          empty = d3.functor(empty);
        }
        key = key
          ? picc.access(key)
          : function(v) { return v; };
        return function(d) {
          var value = key.call(this, d);
          return ((!value || isNaN(value)) && empty)
            ? empty.call(d)
            : fmt.call(d, +value, key);
        };
      };
    };

    var map = function(keys, fallback) {
      return function(key) {
        return keys[key] || fallback;
      };
    };

    var range = function(ranges) {
      var len = ranges.length;
      var i;
      return function(value) {
        value = +value;
        for (i = 0; i < len; i++) {
          var range = ranges[i];
          if (value >= range[0] && value < range[1]) {
            return range[2];
          }
        }
      };
    };

    return {
      // format.dollars('x')({x: 1000}) === '$1,000'
      dollars: formatter('$,d', NA),
      // format.percent('y')({x: 1000}) === '$1,000'
      percent: formatter('%.0f', NA),
      number: formatter(',d', NA),

      // format.plural('x', 'foo')({x: 1}) === 'foo'
      // format.plural('x', 'foo')({x: 2}) === 'foos'
      plural: function(key, singular, plural) {
        if (!plural) plural = singular + 's';
        return function(d) {
          return d[key] == 1 ? singular : plural;
        };
      },

      // format.map('x', {1: 'a'})({x: 1}) === 'a'
      map: function(key, values, empty) {
        return formatter(map(values))
          .call(this, key, empty);
      },

      // format.control('control')({control: 1}) === 'Public'
      // format.control('control')({control: 2}) === 'Private non-profit'
      control: formatter(map({
        '1': 'Public',
        '2': 'Private non-profit',
        '3': 'Private for-profit'
      }, 'control unknown')),

      // format.preddeg('deg')({deg: 2}) === '2-year'
      // format.preddeg('deg')({deg: 3}) === '4-year'
      preddeg: formatter(map({
        '1': 'Certificate',
        '2': '2-year',
        '3': '4-year',
        '4': 'Graduate'
      }, NA)),

      sizeCategory: formatter(range([
        [0, 2000, 'Small'],
        [2000, 15000, 'Medium'],
        [15000, Infinity, 'Large']
      ]), 'size unknown'),

      // format.locale('locale')({locale: 11}) === 'City: Large'
      locale: formatter(map({
        '11': 'City: Large',
        '12': 'City: Midsize',
        '13': 'City: Small',
        '21': 'Suburb: Large',
        '22': 'Suburb: Midsize',
        '23': 'Suburb: Small',
        '31': 'Town: Fringe',
        '32': 'Town: Distant',
        '33': 'Town: Remote',
        '41': 'Rural: Fringe',
        '42': 'Rural: Distant',
        '43': 'Rural: Remote'
      }, 'locale unknown'))

    };
  })();

  picc.access = function(key) {
    return (typeof key === 'function')
      ? key
      : getter(key);
  };

  function getter(key) {
    if (key.indexOf('.') > -1) {
      var bits = key.split('.');
      var len = bits.length;
      return function(d) {
        for (var i = 0; i < len; i++) {
          d = d[bits[i]];
        }
        return d;
      };
    }
    return function(d) { return d[key]; };
  }

  picc.access.publicPrivate = function(d) {
    switch (+d.ownership) {
      case 1: // public
        return 'public';

      case 2: // private
      case 3:
        return 'private';
    }
    return null;
  };

  picc.access.nationalStat = function(stat, suffix) {
    if (suffix) {
      suffix = picc.access(suffix);
      return function(d) {
        var key = suffix.apply(this, arguments);
        return this.getAttribute([
          'data', stat, key
        ].join('-'));
      };
    } else {
      return function() {
        return this.getAttribute('data-' + stat);
      };
    }
  };

  picc.access.netPrice = function(d) {
    var key = picc.access.publicPrivate(d);
    return key
      ? d.avg_net_price
        ? picc.nullify(d.avg_net_price[key])
        : picc.nullify(d.net_price[key].average)
      : null;
  };

  picc.access.netPriceByIncomeLevel = function(level) {
    return function(d) {
      var key = picc.access.publicPrivate(d);
      return d.net_price
        ? picc.nullify(d.net_price[key].by_income_level[level])
        : null;
    };
  };

  picc.access.yearDesignation = function(d) {
    switch (d.common_degree) {
      case '2': // 2-year (AKA less than 4-year)
        return 'lt_four_year';
      case '3': // 4-year
        return 'four_year';
    }
    // FIXME
    return 'other';
  };

  picc.access.earningsMedian = function(d) {
    return picc.nullify(d.earnings
      ? d.earnings.median
      : d.median_earnings);
  };

  picc.access.earnings25k = function(d) {
    return d.earnings
      ? picc.nullify(d.earnings.percent_gt_25k)
      : null;
  };

  picc.access.completionRate = function(d) {
    var designation = picc.access.yearDesignation(d);
    return designation
      ? picc.nullify(d.completion_rate[designation])
      : null;
  };

  picc.access.retentionRate = function(d) {
    var designation = picc.access.yearDesignation(d);
    var partTimeShare = d.part_time_share[1] || d.part_time_share[2];
    var retention = d.retention_rate[designation];
    var partTimeRate = retention ? retention.part_time : 0;
    var fullTime = retention ? retention.full_time : 0;
    var size = d.size;
    return (
      (size * partTimeShare * partTimeRate) +
      ((size - size * partTimeShare) * fullTime)
    ) / size;
  };

  picc.access.specialDesignations = function(d) {
    var designations = [];

    if (+d.women_only) {
      designations.push(SPECIAL_DESIGNATIONS.women_only);
    } else if (+d.men_only) {
      designations.push(SPECIAL_DESIGNATIONS.men_only);
    }

    if (d.minority_serving) {
      for (var key in SPECIAL_DESIGNATIONS) {
        if (+d.minority_serving[key]) {
          designations.push(SPECIAL_DESIGNATIONS[key]);
        }
      }
    }

    return designations;
  };

  picc.access.programAreas = function(d, metadata) {
    if (!metadata) metadata = d.metadata;
    if (!metadata || !metadata.dictionary) return [];

    var dictionary = metadata.dictionary;
    return Object.keys(d.program_percentage || {})
      .map(function(key) {
        var value = d.program_percentage[key];
        var dictKey = 'program_percentage.' + key;
        var name = dictionary[dictKey]
          ? dictionary[dictKey].description
          : key;
        return {
          program:  name,
          percent:  value
        };
      });
  };

  picc.nullify = function(value) {
    return value === 'NULL' ? null : value;
  };

  /**
   * namespace for school-related stuff
   */
  picc.school = {};

  /**
   * common directives for school templates
   */
  picc.school.directives = (function() {
    var access = picc.access;
    var format = picc.format;

    var href = function(d) {
      var name = d.name.replace(/\W+/g, '-');
      return [
        picc.BASE_URL, '/school/?',
        d.id, '-', name
      ].join('');
    };

    return {
      title: {
        link: {
          text: 'name',
          '@href': href
        }
      },

      size_number:    format.number('size'),
      control:        format.control('ownership'),
      locale_name:    format.locale('locale'),
      years:          format.preddeg('common_degree'),
      size_category:  format.sizeCategory('size'),

      // this is a direct accessor because some designations
      // (e.g. `women_only`) are at the object root, rather than
      // nested in `minority_serving`.
      special_designations: access.specialDesignations,

      SAT_avg: function(d) {
        return picc.nullify(d.SAT_avg) || NA;
      },

      SAT_meter: {
        // TODO
      },

      ACT_meter: {
        // TODO
      },

      average_cost: format.dollars(access.netPrice),
      average_cost_meter: {
        '@max':     access.nationalStat('max', access.publicPrivate),
        '@average': access.nationalStat('median', access.publicPrivate),
        '@value':   access.netPrice,
        label:      format.dollars(access.nationalStat('median', access.publicPrivate)),
        '@title':   debugMeterTitle
      },

      // income level net price stats
      net_price_income1: format.dollars(access.netPriceByIncomeLevel('0-30000')),
      net_price_income2: format.dollars(access.netPriceByIncomeLevel('30001-48000')),
      net_price_income3: format.dollars(access.netPriceByIncomeLevel('48001-75000')),
      net_price_income4: format.dollars(access.netPriceByIncomeLevel('75001-110000')),
      net_price_income5: format.dollars(access.netPriceByIncomeLevel('110001-plus')),

      grad_rate: format.percent(access.completionRate),
      grad_rate_meter: {
        '@average': access.nationalStat('median', access.yearDesignation),
        '@value':   access.completionRate,
        label:      format.percent(function() {
          return this.getAttribute('average');
        }),
        '@title':   debugMeterTitle
      },

      average_salary: format.dollars(access.earningsMedian),
      average_salary_meter: {
        '@value': access.earningsMedian,
        label:    format.dollars(function() {
          return this.getAttribute('average');
        }),
        '@title': debugMeterTitle
      },

<<<<<<< HEAD
      repayment_rate_percent: format.percent('repayment_rate'),
      repayment_rate_meter: {
        '@value': 'repayment_rate',
        '@average': access.nationalStat('median'),
        label:    format.percent(function() {
          return this.getAttribute('average');
        })
      },

      average_total_debt: format.dollars('debt.median_completer_total'),
      average_monthly_loan_payment: format.dollars('debt.median_monthly_payment'),

      federal_aid_percentage: format.percent(function(d) {
        if (!d.loan_rate) return null;
        return Math.max(
          picc.nullify(d.loan_rate.federal),
          picc.nullify(d.loan_rate.pell)
        ) || null; // 0 is n/a
      }),

=======
      earnings_gt_25k: format.percent(access.earnings25k),
      earnings_gt_25k_meter: {
        '@value': access.earnings25k,
        label: format.percent(function() {
          return this.getAttribute('average');
        }),
        '@title': debugMeterTitle
      },

>>>>>>> f83d3771
      retention_rate_value: format.percent(picc.access.retentionRate),
      retention_rate_meter: {
        '@value': access.retentionRate,
        label:    format.percent(function() {
          return this.getAttribute('average');
        }),
        '@title': debugMeterTitle
      },

      available_programs: function(d) {
        var areas = access.programAreas(d);
        return areas
          .sort(function(a, b) {
            return d3.ascending(a.program, b.program);
          });
      },

      num_available_programs: format.number(function(d) {
        return access.programAreas(d).length;
      }),

      popular_programs: function(d) {
        var areas = access.programAreas(d);
        if (areas.length) {
          var total = d3.sum(areas, picc.access('percent'));
          var percent = format.percent();
          areas.forEach(function(d) {
            d.value = +d.percent / total;
            d.percent = percent(d.value);
          });
        }
        return areas
          .sort(function(a, b) {
            return d3.descending(a.value, b.value);
          })
          .slice(0, 5);
      },

      more_link: {
        '@href': href
      }
    };

    function debugMeterTitle(d) {
      return [
        'value: ', this.getAttribute('value'), '\n',
        'median: ', this.getAttribute('average')
      ].join('');
    }

  })();

})(this);<|MERGE_RESOLUTION|>--- conflicted
+++ resolved
@@ -478,7 +478,6 @@
         '@title': debugMeterTitle
       },
 
-<<<<<<< HEAD
       repayment_rate_percent: format.percent('repayment_rate'),
       repayment_rate_meter: {
         '@value': 'repayment_rate',
@@ -499,7 +498,6 @@
         ) || null; // 0 is n/a
       }),
 
-=======
       earnings_gt_25k: format.percent(access.earnings25k),
       earnings_gt_25k_meter: {
         '@value': access.earnings25k,
@@ -509,7 +507,6 @@
         '@title': debugMeterTitle
       },
 
->>>>>>> f83d3771
       retention_rate_value: format.percent(picc.access.retentionRate),
       retention_rate_meter: {
         '@value': access.retentionRate,

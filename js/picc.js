---
# // with frontmatter, we can use {{ variable }} template tags
---
(function(exports) {

  // create the global picc namespace
  var picc = exports.picc = {};

  // the base URL is filled in by Jekyll
  picc.BASE_URL = '{{ site.baseurl }}';

  picc.errors = {
    NO_SCHOOL_ID: 'No school ID was provided.',
    NO_SUCH_SCHOOL: 'No school found.'
  };

  /**
   * picc.API is a singleton object with methods to query the open-data-maker
   * JSON API. Its base URL (`picc.API.url`) and API key (`picc.API.key`) are
   * filled in by Jekyll.
   *
   * All of the API's methods are asynchronous, and use "error-first"
   * (Node.js-style) callbacks:
   *
   * @example
   * picc.API.get('school', {id: 100}, function(error, res) {
   *   // error is an XMLHttpRequest object
   *   if (error) return alert("Error: " + error.responseText);
   *   console.log('got data:', res);
   * });
   *
   */
  picc.API = (function() {
    // site.branch = '{{ site.branch }}'
    var API = {
      {% if site.API[site.branch] %}
      url: '{{ site.API[site.branch].baseurl }}',
      key: '{{ site.API[site.branch].key }}'
      {% else %}
      url: '{{ site.API.baseurl }}',
      key: '{{ site.API.key }}'
      {% endif %}
    };

    // local alias for errors
    var errors = picc.errors;

    // the API endpoint (URI) at which to find school data
    var schoolEndpoint = 'school/';

    // the school's primary key field
    var idField = 'id';

    /**
     * get an endpoint with optional query string parameters, and call the
     * `callback` function when the response is completed.
     *
     * @param {String}          uri       the URI to request, relative to
     *                                    `picc.API.url`
     * @param {String|Object?}  params    query string
     * @param {Function}        callback  the error-first callback:
     *                                    `callback(error, response)`
     * @return {Object} the d3.xhr() wrapper object
     */
    API.get = function(uri, params, done) {
      // console.debug('[API] get("%s", %s)', uri, JSON.stringify(params));
      if (arguments.length === 2) {
        done = params;
        params = addAPIKey({});
      } else if (params) {
        params = addAPIKey(params);
      }
      if (params) uri = join([uri, params], '?');
      var url = join([API.url, uri], '/');
      console.debug('[API] get: "%s"', url);
      return d3.json(url, done);
    };

    /**
     * Generate a endpoint function that hits a fixed URI.
     *
     * @example
     * API.search = API.endpoint('search/');
     *
     * @param {String}    uri
     * @return {Function} a function that calls `picc.API.get(uri)` with the
     *                    provided parameters and callback.
     */
    API.endpoint = function(uri) {
      return function endpoint(params, done) {
        return API.get(uri, params, done);
      };
    };

    // the search endpoint
    API.search = API.endpoint(schoolEndpoint);

    /**
     * A helper function to get data for a single school.
     *
     * @param {String|Number} id  the school primary key identifier
     * @param {Function} callback the callback function, as in
     *                            `picc.API.get()`, that receives a single
     *                            school's data as its second parameter on
     *                            success.
     */
    API.getSchool = function(id, done) {
      var params = {};
      params[idField] = id;
      return API.get(schoolEndpoint, params, function(error, res) {
        if (error || !res.total) {
          return done(error
            ? error.responseText || errors.NO_SUCH_SCHOOL
            : errors.NO_SUCH_SCHOOL);
        } else if (res.total > 1) {
          console.warn('More than one school found for ID: "' + id + '"');
        }
        return done(null, res.results[0]);
      });
    };

    /**
     * Get multiple URIs specified as an object, and call the `callback`
     * function with a similarly structured object containing data for each
     * URI.
     *
     * @example
     * picc.API.getAll({
     *   metadata: 'data.json',
     *   school: [picc.API.getSchool, 100]
     * }, function(error, data) {
     *   console.log('got metadata:', data.metadata);
     *   console.log('got school:', data.school);
     * });
     *
     * @param {Object}    urls      a map of properties to either URIs or
     *                              Arrays, in which the first element is the
     *                              function to call and the rest are arguments.
     * @param {Function}  callback  the callback function:
     *                              `callback(error, data)`
     */
    API.getAll = function(urls, done) {
      Object.keys(urls).forEach(function(key) {
        var url = urls[key];
        urls[key] = Array.isArray(url)
          ? function(done) {
            var method = url.shift();
            if (typeof method === 'string') {
              method = API[method];
            }
            url.push(done);
            return method.apply(API, url);
          }
          : function(done) {
            return API.get(url, done);
          };
      });
      // console.log('getAll:', urls);
      return async.parallel(urls, done);
    };

    /**
     * add the API key (if set) to either an object or string of query
     * parameters, and return the parameters as a query string.
     *
     * @param {String|Object} params
     * @return {String}
     */
    function addAPIKey(params) {
      var param = 'api_key';
      if (typeof params === 'object') {
        if (API.key) params[param] = API.key;
        // collapse arrays into comma-separated strings
        // per the API
        collapseArrays(params);
        params = querystring.stringify(params);
      } else if (API.key) {
        params += ['&', param, '=', API.key].join('');
      }
      return params;
    }

    /**
     * Join an array of strings with a `glue` string and de-dupe repeated glue
     * strings.
     *
     * @param {Array} list
     * @param {String} glue
     * @return {String}
     */
    function join(list, glue) {
      for (var i = 0; i < list.length; i++) {
        var str = String(list[i]);
        if (str.charAt(0) === glue) {
          list[i] = str.substr(1);
        } else if (str.charAt(str.length - 1) === glue) {
          list[i] = str.substr(0, str.length - 1);
        }
      }
      return list.join(glue);
    }

    /**
     * Iterate over the keys of an `object` and replace any that have Array
     * values with strings joined with `glue`.
     *
     * @param {Object} obj
     * @param {String?} glue
     * @return {Object} the original object
     */
    function collapseArrays(obj, glue) {
      if (!glue) glue = ',';
      for (var key in obj) {
        if (Array.isArray(obj[key])) {
          obj[key] = obj[key].join(glue);
        }
      }
      return obj;
    }

    return API;
  })();

  /*
   * This is a dictionary for the various "special designation"
   * columns. The race/ethnicity ones are all nested under the
   * `minority_serving` property, whereas the `women_only` and
   * `men_only` are top-level properties of each school API response
   * object.
   */
  var SPECIAL_DESIGNATIONS = {
    // TODO: rename 'aanapi' to 'aanapisi'?
    // per <http://www2.ed.gov/programs/aanapi/index.html>
    aanipi:               'AANAPI',
    hispanic:             'Hispanic',
    historically_black:   'Historically Black',
    predominantly_black:  'Predominantly Black',
    tribal:               'Tribal',
    women_only:           'Women Only',
    men_only:             'Men Only'
  };

  // this is our "n/a" string that we display for null numeric values
  var NA = '--';

  /**
   * This is our format generator. Its methods are format generators for
   * specific types of values, and they take a key in the data object to
   * format. For instance:
   *
   * @example
   * var formatFoo = format.percent('foo');
   * formatFoo({foo: 0.5}) -> '50%'
   */
  picc.format = (function() {
    var formatter = function(fmt, _empty) {
      var round = false;
      if (typeof fmt === 'string') {
        round = !!fmt.match(/d$/);
        fmt = d3.format(fmt);
      }
      return function(key, empty) {
        empty = empty || _empty;
        if (typeof empty === 'string') {
          empty = d3.functor(empty);
        }
        key = key
          ? picc.access(key)
          : function(v) { return v; };
        return function(d) {
          var value = key.call(this, d);
          if (round) value = Math.round(value);
          return ((value === '' || isNaN(value)) && empty)
            ? empty.call(d)
            : fmt.call(d, +value, key);
        };
      };
    };

    var map = function(keys, fallback) {
      return function(key) {
        return keys[key] || fallback;
      };
    };

    var range = function(ranges) {
      var len = ranges.length;
      var i;
      return function(value) {
        value = +value;
        for (i = 0; i < len; i++) {
          var range = ranges[i];
          if (value >= range[0] && value < range[1]) {
            return range[2];
          }
        }
      };
    };

    return {
      // format.dollars('x')({x: 1000}) === '$1,000'
      dollars: formatter('$,d', NA),
      // format.percent('y')({x: 1000}) === '$1,000'
      percent: formatter('%.0f', NA),
      number: formatter(',d', NA),

      // format.plural('x', 'foo')({x: 1}) === 'foo'
      // format.plural('x', 'foo')({x: 2}) === 'foos'
      plural: function(key, singular, plural) {
        key = picc.access(key);
        if (!plural) plural = singular + 's';
        return function(d) {
          return key.call(this, d) == 1 ? singular : plural;
        };
      },

      // format.map('x', {1: 'a'})({x: 1}) === 'a'
      map: function(key, values, empty) {
        return formatter(map(values))
          .call(this, key, empty);
      },

      // format.control('control')({control: 1}) === 'Public'
      // format.control('control')({control: 2}) === 'Private non-profit'
      control: formatter(map({
        '1': 'Public',
        '2': 'Private, Not-for-Profit',
        '3': 'Private, For-Profit'
      }, 'control unknown')),

      controlClass: formatter(map({
        '1': 'public',
        '2': 'private-non',
        '3': 'private-profit'
      }, '')),

      // format.preddeg('deg')({deg: 2}) === '2-year'
      // format.preddeg('deg')({deg: 3}) === '4-year'
      preddeg: formatter(map({
        //'1': 'Certificate',
        '2': '2',
        '3': '4',
        //'4': 'Graduate'
      }, NA)),

      zero: function(key) {
        key = picc.access(key);
        return function(d) {
          return key.call(this, d) == 0;
        };
      },

      sizeCategory: formatter(range([
        [0, 2000, 'Small'],
        [2000, 15000, 'Medium'],
        [15000, Infinity, 'Large']
      ]), 'size unknown'),

      sizeCategoryClass: formatter(range([
        [0, 2000, 'icon-small'],
        [2000, 15000, 'icon-medium'],
        [15000, Infinity, 'icon-large']
      ]), ''),

      // format.locale('locale')({locale: 11}) === 'City: Large'
      locale: formatter(map({
        // '11': 'City: Large',
        // '12': 'City: Midsize',
        // '13': 'City: Small',
        // '21': 'Suburb: Large',
        // '22': 'Suburb: Midsize',
        // '23': 'Suburb: Small',
        // '31': 'Town: Fringe',
        // '32': 'Town: Distant',
        // '33': 'Town: Remote',
        // '41': 'Rural: Fringe',
        // '42': 'Rural: Distant',
        // '43': 'Rural: Remote'
        '11': 'Urban',
        '12': 'Urban',
        '13': 'Urban',
        '21': 'Suburban',
        '22': 'Suburban',
        '23': 'Suburban',
        '31': 'Town: Fringe',
        '32': 'Town: Distant',
        '33': 'Town: Remote',
<<<<<<< HEAD
        '41': 'Rural',
        '42': 'Rural',
        '43': 'Rural'
      }, 'locale unknown')),

      localeClass: formatter(map({
        '11': 'icon-urban',
        '12': 'icon-urban',
        '13': 'icon-urban',
        '21': 'icon-suburban',
        '22': 'icon-suburban',
        '23': 'icon-suburban',
        '31': 'icon-town',
        '32': 'icon-town',
        '33': 'icon-town',
        '41': 'icon-rural',
        '42': 'icon-rural',
        '43': 'icon-rural'
      }, ''))
=======
        '41': 'Rural: Fringe',
        '42': 'Rural: Distant',
        '43': 'Rural: Remote'
      }, 'locale unknown')),

      href: function(key) {
        key = picc.access(key);
        return function(d) {
          var url = key(d);
          if (!url) return null;
          else if (String(url).indexOf('http') !== 0) {
            return 'http://' + url;
          } else {
            return url;
          }
        };
      }
>>>>>>> d4bea3a5

    };
  })();


  picc.fields = {
    ID:                   'id',
    NAME:                 'school.name',
    CITY:                 'school.city',
    STATE:                'school.state',
    ZIP_CODE:             'school.zip',

    LOCATION:             'location',
    OWNERSHIP:            'school.ownership',
    LOCALE:               'school.locale',
    REGION_ID:            'school.region_id',

    OPERATING:            '2013.student.operating',

    SIZE:                 '2013.student.size',
    DISTANCE_ONLY:        'school.DISTANCEONLY',

    WOMEN_ONLY:           'school.women_only',
    MEN_ONLY:             'school.men_only',
    MINORITY_SERVING:     'school.minority_serving',

    PREDOMINANT_DEGREE:   'school.degrees_awarded.predominant',
    UNDER_INVESTIGATION:  'school.HCM2',

    // net price
    NET_PRICE:            '2013.cost.avg_net_price.overall',
    // FIXME: where is NET_PRICE_BY_INCOME used?
    NET_PRICE_BY_INCOME:  '2013.cost.net_price',

    // completion rate
    COMPLETION_RATE:      '2013.completion.rate_suppressed.overall',

    RETENTION_RATE:       '2013.student.retention_rate',

    REPAYMENT_RATE:       '2013.repayment.3_yr_repayment_suppressed.overall',

    AVERAGE_TOTAL_DEBT:   '2013.aid.median_debt_suppressed.completers.overall',
    MONTHLY_LOAN_PAYMENT: '2013.aid.median_debt_suppressed.completers.monthly_payments',

    AID_PERCENTAGE:       '2013.aid.federal_loan_rate',

    MEDIAN_EARNINGS:      '2011.earnings.10_yrs_after_entry.median',

    EARNINGS_GT_25K:      '2011.earnings.6_yrs_after_entry.percent_greater_than_25000',

    PROGRAM_PERCENTAGE:   '2013.academics.program_percentage',

    FEMALE_SHARE:         '2013.student.demographics.female_share',
    RACE_ETHNICITY:       '2013.student.demographics.race_ethnicity',
    AGE_ENTRY:            '2013.student.demographics.age_entry',

    ACT_25TH_PCTILE:      '2013.student.act_scores.25th_percentile.cumulative',
    ACT_75TH_PCTILE:      '2013.student.act_scores.75th_percentile.cumulative',
    ACT_MIDPOINT:         '2013.student.act_scores.midpoint.cumulative',

    SAT_CUMULATIVE_AVERAGE:   '2013.student.sat_scores.average.overall',

    SAT_READING_25TH_PCTILE:  '2013.student.sat_scores.25th_percentile.critical_reading',
    SAT_READING_75TH_PCTILE:  '2013.student.sat_scores.75th_percentile.critical_reading',
    SAT_READING_MIDPOINT:     '2013.student.sat_scores.midpoint.critical_reading',

    SAT_MATH_25TH_PCTILE:     '2013.student.sat_scores.25th_percentile.math',
    SAT_MATH_75TH_PCTILE:     '2013.student.sat_scores.75th_percentile.math',
    SAT_MATH_MIDPOINT:        '2013.student.sat_scores.midpoint.math',

    SAT_WRITING_25TH_PCTILE:  '2013.student.sat_scores.25th_percentile.writing',
    SAT_WRITING_75TH_PCTILE:  '2013.student.sat_scores.75th_percentile.writing',
    SAT_WRITING_MIDPOINT:     '2013.student.sat_scores.midpoint.writing',

    NET_PRICE_CALC_URL:       'school.price_calculator_url'
  };

  picc.access = function(key) {
    return (typeof key === 'function')
      ? key
      : getter(key);
  };

  function getter(key) {
    if (typeof key !== 'string') {
      return function(d) { return d[key]; };
    }
    if (key.indexOf('.') > -1) {
      var bits = key.split('.');
      var len = bits.length;
      return function(d) {
        if (key in d) return d[key];
        for (var i = 0; i < len; i++) {
          d = d[bits[i]];
          if (d === null || d === undefined) return d;
        }
        return d;
      };
    }
    return function(d) { return d[key]; };
  }

  /**
   * This is a function composer for nested field accessors. It
   * takes an arbitrary number of arugments that may be strings,
   * integers or functions; the latter of which is evaluated to
   * get a *key* into the current nested object. E.g.:
   *
   * @example
   * var f = picc.access.composed('foo', picc.access.yearDesignation);
   * assert.equal({common_degree: '2', {foo: {lt_four_year: 1}}}, 1);
   * assert.equal({common_degree: '3', {foo: {four_year: 1}}}, 1);
   *
   * @argument ... key
   * @return {*}
   */
  picc.access.composed = function(key0, key1, key2) {
    var keys = [].slice.call(arguments);
    var len = keys.length;
    return function nested(d) {

      var _keys = keys.map(function(key) {
        return (typeof key === 'function')
          ? key.call(this, d)
          : key;
      }, this);

      var _key = _keys.join('.');
      // console.log('_key:', _key);
      if (_key in d) return d[_key];

      var value = d;
      for (var i = 0; i < len; i++) {
        var key = keys[i];
        if (typeof key === 'function') {
          key = key.call(this, d);
          if (key === null) return key;
        }
        value = getter(key)(value);
        if (value === undefined || value === null) break;
      }
      return value;
    };
  };

  picc.access.publicPrivate = function(d) {
    var ownership = picc.access(picc.fields.OWNERSHIP)(d);
    switch (+ownership) {
      case 1: // public
        return 'public';

      case 2: // private
      case 3:
        return 'private';
    }
    return null;
  };

  picc.access.yearDesignation = function(d) {
    var degree = picc.access(picc.fields.PREDOMINANT_DEGREE)(d);
    switch (+degree) {
      case 2: // 2-year (AKA less than 4-year)
        return 'lt_four_year';
      case 3: // 4-year
        return 'four_year';
    }
    return null;
  };

  picc.access.nationalStat = function(stat, suffix) {
    if (suffix) {
      suffix = picc.access(suffix);
      return function(d) {
        var key = suffix.apply(this, arguments);
        return this.getAttribute([
          'data', stat, key
        ].join('-'));
      };
    } else {
      return function() {
        return this.getAttribute('data-' + stat);
      };
    }
  };

  picc.access.netPrice = picc.access.composed(
    picc.fields.NET_PRICE
  );

  picc.access.netPriceByIncomeLevel = function(level) {
    return picc.access.composed(
      picc.fields.NET_PRICE_BY_INCOME,
      picc.access.publicPrivate,
      'by_income_level',
      level
    );
  };

  picc.access.earningsMedian = picc.access.composed(
    picc.fields.MEDIAN_EARNINGS
  );

  picc.access.earnings25k = picc.access.composed(
    picc.fields.EARNINGS_GT_25K
  );

  picc.access.completionRate = picc.access.composed(
    picc.fields.COMPLETION_RATE
  );

  picc.access.partTimeShare = function(d) {
    // FIXME: this should be a single field?
    var prefix = '2013.student.';
    return +picc.access(prefix + 'PPTUG_EF')(d)
        || +picc.access(prefix + 'PPTUG_EF2')(d);
  };

  picc.access.retentionRate = function(d) {
    var retention = picc.access.composed(
      picc.fields.RETENTION_RATE,
      picc.access.yearDesignation
    )(d);
    if (!retention) return null;

    var size = picc.access.size(d);
    if (!size) return null;

    var ptShare = picc.access.partTimeShare(d);
    if (ptShare === null) return null;

    var pt = size * ptShare * retention.part_time;
    var ft = (size - size * ptShare) * retention.full_time;
    if (isNaN(pt) || isNaN(ft)) return null;

    // console.log('retention:', retention, [pt, ft], 'size:', size);
    return (pt + ft) / size;
  };

  picc.access.size = picc.access.composed(
    picc.fields.SIZE
  );

  picc.access.location = picc.access(picc.fields.LOCATION);

  /**
   * Returns an array of special designation strings for a given school object.
   *
   * @param {Object} school the school data object
   * @return {Array} an array of human-readable strings
   */
  picc.access.specialDesignations = function(d) {
    var designations = [];

    if (+picc.access(picc.fields.WOMEN_ONLY)(d)) {
      designations.push(SPECIAL_DESIGNATIONS.women_only);
    } else if (+picc.access(picc.fields.MEN_ONLY)(d)) {
      designations.push(SPECIAL_DESIGNATIONS.men_only);
    }

    var minorityServing = picc.access(picc.fields.MINORITY_SERVING)(d);
    if (minorityServing) {
      for (var key in SPECIAL_DESIGNATIONS) {
        if (+minorityServing[key]) {
          designations.push(SPECIAL_DESIGNATIONS[key]);
        }
      }
    }

    return designations;
  };

  /**
   * Returns an array of program areas for a given school object from the API.
   *
   * @param {Object}  school    the school data object
   * @param {Object?} metadata  the optional API metadata object. If this is
   *                            falsy, we look for metadata in `school.metadata`.
   * @return {Array}  an Array of Objects, each with `program` (the name) and
   *                  `percent` (a decimal number or string representing its
   *                  share of student enrollment) properties.
   */
  picc.access.programAreas = function(d, metadata) {
    if (!metadata) metadata = d.metadata;
    if (!metadata || !metadata.dictionary) return [];

    var dictionary = metadata.dictionary;
    var field = picc.fields.PROGRAM_PERCENTAGE;
    var programs = picc.access(field)(d);
    // remove the year prefix
    field = field.replace(/^\d+\./, '');
    return Object.keys(programs || {})
      .map(function(key) {
        var value = programs[key];
        var dictKey = [field, key].join('.');
        var name = dictionary[dictKey]
          ? (dictionary[dictKey].label || key)
          : key;
        return {
          program: name,
          percent: value
        };
      })
      .filter(function(d) {
        return +d.percent > 0;
      });
  };

  /**
   * @param {*} value
   * @return {*} `null` if `value === "NULL"`, otherwise the value as-is.
   */
  picc.nullify = function(value) {
    return value === 'NULL' ? null : value;
  };

  picc.template = function(template) {
    template = String(template);
    return function(data) {
      return template.replace(/{\s*(\w+)\s*}/g, function(_k, key) {
        return picc.access(key)(data);
      });
    };
  };

  picc.template.resolve = function(template, data) {
    return picc.template(template).call(this, data);
  };

  // namespace for school-related stuff
  picc.school = {};

  /**
   * Common directives for school templates, for use with tagalong.
   */
  picc.school.directives = (function() {
    var access = picc.access;
    var format = picc.format;
    var percent = format.percent();
    var fields = picc.fields;

    var href = function(d) {
      var name = access(fields.NAME)(d);
      name = name ? name.replace(/\W+/g, '-') : '(unknown)';
      return [
        picc.BASE_URL, '/school/?',
        d.id, '-', name
      ].join('');
    };

    var underInvestigation = {
      '@aria-hidden': function(d) {
        var flag = access(fields.UNDER_INVESTIGATION)(d);
        return +flag !== 1;
      }
    };

    return {
      title: {
        link: {
          text: access(fields.NAME),
          '@href': href
        }
      },

      share_link: {
        '@href': function(d) {
          return picc.template.resolve(
            this.getAttribute('data-href'),
            {url: document.location.href}
          );
        }
      },

      name:           access(fields.NAME),
      city:           access(fields.CITY),
      state:          access(fields.STATE),

      under_investigation: underInvestigation,

      // FIXME this is a hack to deal with the issue of tagalong
      // not applying a directive to multiple elements
      under_investigation2: underInvestigation,

      size_number:    format.number(fields.SIZE),
      control: {
        '@class': format.controlClass(fields.OWNERSHIP),
        value: format.control(fields.OWNERSHIP)
      },
      locale_name: {
        '@class': format.localeClass(fields.LOCALE),
        value: format.locale(fields.LOCALE)
      },
      years:          format.preddeg(fields.PREDOMINANT_DEGREE),
      size_category: {
        '@class': format.sizeCategoryClass(fields.SIZE),
        value: format.sizeCategory(fields.SIZE)
      },

      // this is a direct accessor because some designations
      // (e.g. `women_only`) are at the object root, rather than
      // nested in `minority_serving`.
      special_designations: access.specialDesignations,

      average_cost: format.dollars(access.netPrice),
      average_cost_meter: {
        '@max':     access.nationalStat('max', access.publicPrivate),
        '@average': access.nationalStat('median', access.publicPrivate),
        '@value':   access.netPrice,
        label:      format.dollars(access.nationalStat('median', access.publicPrivate)),
        '@title':   debugMeterTitle
      },

      // income level net price stats
      net_price_income1: format.dollars(access.netPriceByIncomeLevel('0-30000')),
      net_price_income2: format.dollars(access.netPriceByIncomeLevel('30001-48000')),
      net_price_income3: format.dollars(access.netPriceByIncomeLevel('48001-75000')),
      net_price_income4: format.dollars(access.netPriceByIncomeLevel('75001-110000')),
      net_price_income5: format.dollars(access.netPriceByIncomeLevel('110001-plus')),

      grad_rate: format.percent(access.completionRate),
      grad_rate_meter: {
        '@average': access.nationalStat('median', access.yearDesignation),
        '@value':   access.completionRate,
        label:      format.percent(function() {
          return this.getAttribute('average');
        }),
        '@title':   debugMeterTitle
      },

      average_salary: format.dollars(access.earningsMedian),
      average_salary_meter: {
        '@value': access.earningsMedian,
        label:    format.dollars(function() {
          return this.getAttribute('average');
        }),
        '@title': debugMeterTitle
      },

      repayment_rate_percent: format.percent(fields.REPAYMENT_RATE),
      repayment_rate_meter: {
        '@value': access(fields.REPAYMENT_RATE),
        '@average': access.nationalStat('median'),
        label:    format.percent(function() {
          return this.getAttribute('average');
        })
      },

      average_total_debt: format.dollars(fields.AVERAGE_TOTAL_DEBT),
      average_monthly_loan_payment: format.dollars(fields.MONTHLY_LOAN_PAYMENT),

      federal_aid_percentage: format.percent(function(d) {
        var aid = access(fields.AID_PERCENTAGE)(d);
        if (!aid) return null;
        return Math.max(aid.federal, aid.pell) || null; // 0 is n/a
      }),

      earnings_gt_25k: format.percent(access.earnings25k),
      earnings_gt_25k_meter: {
        '@value': access.earnings25k,
        label: format.percent(function() {
          return this.getAttribute('average');
        }),
        '@title': debugMeterTitle
      },

      retention_rate_value: format.percent(access.retentionRate),
      retention_rate_meter: {
        '@value': access.retentionRate,
        label:    format.percent(function() {
          return this.getAttribute('average');
        }),
        '@title': debugMeterTitle
      },

      full_time_percent: format.number(function(d) {
        var pt = access.partTimeShare(d);
        return pt === null ? null : (100 - pt);
      }),

      part_time_percent: format.number(access.partTimeShare),

      gender_values: function(d) {
        var female = access(fields.FEMALE_SHARE)(d);
        if (female === null) return [];
        female = +female;
        return [
          {label: 'Female', value: female, percent: percent(female)},
          {label: 'Male', value: 1 - female, percent: percent(1 - female)}
        ];
      },

      race_ethnicity_values: function(d) {
        if (!d.metadata) return [];
        var dictionary = d.metadata.dictionary;
        var field = fields.RACE_ETHNICITY;
        var values = access(field)(d);
        var prefix = field + '.';
        return Object.keys(values)
          .map(function(key) {
            var value = picc.nullify(values[key]);
            var dict = dictionary[prefix + key];
            return {
              key: key,
              label: dict ? (dict.label || key) : key,
              value: value,
              percent: percent(value)
            };
          })
          .filter(function(d) {
            return d.value > 0;
          });
      },

      available_programs: function(d) {
        var areas = access.programAreas(d);
        return areas
          .sort(function(a, b) {
            return d3.ascending(a.program, b.program);
          });
      },

      num_available_programs: format.number(function(d) {
        return access.programAreas(d).length;
      }),

      popular_programs: function(d) {
        var areas = access.programAreas(d);
        if (areas.length) {
          var total = d3.sum(areas, picc.access('percent'));
          areas.forEach(function(d) {
            d.value = +d.percent / total;
            d.percent = percent(d.value);
          });
        }
        return areas
          .sort(function(a, b) {
            return d3.descending(a.value, b.value);
          })
          .slice(0, 5);
      },

      programs_plural: format.plural(function(d) {
        return access.programAreas(d).length;
      }, 'Program'),

      age_entry: function(d) {
        var age = picc.access(fields.AGE_ENTRY)(d);
        return age ? age : NA;
      },

      more_link: {
        '@href': href
      },

      act_scores_visible: {
        '@aria-hidden': format.zero(fields.ACT_MIDPOINT),
      },
      act_scores: {
        '@lower': access(fields.ACT_25TH_PCTILE),
        '@upper': access(fields.ACT_75TH_PCTILE),
        '@middle': access(fields.ACT_MIDPOINT),
      },

      sat_reading_scores_visible: {
        '@aria-hidden': format.zero(fields.SAT_READING_MIDPOINT),
      },
      sat_reading_scores: {
        '@lower': access(fields.SAT_READING_25TH_PCTILE),
        '@upper': access(fields.SAT_READING_75TH_PCTILE),
        '@middle': access(fields.SAT_READING_MIDPOINT),
      },

      sat_math_scores_visible: {
        '@aria-hidden': format.zero(fields.SAT_MATH_MIDPOINT),
      },
      sat_math_scores: {
        '@lower': access(fields.SAT_MATH_25TH_PCTILE),
        '@upper': access(fields.SAT_MATH_75TH_PCTILE),
        '@middle': access(fields.SAT_MATH_MIDPOINT),
      },

      sat_writing_scores_visible: {
        '@aria-hidden': format.zero(fields.SAT_WRITING_MIDPOINT),
      },
      sat_writing_scores: {
        '@lower': access(fields.SAT_WRITING_25TH_PCTILE),
        '@upper': access(fields.SAT_WRITING_75TH_PCTILE),
        '@middle': access(fields.SAT_WRITING_MIDPOINT),
      },

      net_price_calculator: {
        '@href': format.href(fields.NET_PRICE_CALC_URL)
      }
    };

    function debugMeterTitle(d) {
      return [
        'value: ', this.getAttribute('value'), '\n',
        'median: ', this.getAttribute('average')
      ].join('');
    }

  })();


  // form utilities
  picc.form = {};

  /**
   * These are mappings of values for common form fields from
   * URL- (and human-) friendly values to ones that the API
   * recognizes.
   */
  picc.form.mappings = {
    sort: {
      advantage:          picc.fields.EARNINGS_GT_25K,
      salary:             picc.fields.MEDIAN_EARNINGS,
      name:               picc.fields.NAME,
      size:               picc.fields.SIZE,
      avg_net_price:      picc.fields.NET_PRICE,
      completion_rate:    picc.fields.COMPLETION_RATE,
    },

    size: {
      small:  '..1999',
      medium: '2000..15000',
      large:  '15001..'
    },

    degree: {
      a: '2',
      b: '3'
    }
  };

  /**
   * Adds a "submit" listener to the provided formdb.Form instance (or CSS
   * selector) that intercepts its data, formats it as a querystring, then does
   * a client-side redirect with window.location, effectively removing the
   * query string parameters for empty inputs.
   *
   * @param {String|Object} form  the form CSS selector or `formdb.Form`
   *                              instance.
   * @return {Object} the `formdb.Form` instance.
   */
  picc.form.minifyQueryString = function(form) {

    // allow form to be a CSS selector
    if (typeof form !== 'object') {
      form = new formdb.Form(form);
    }

    form.on('submit', function(data, e) {
      var url = [
        form.element.action,
        querystring.stringify(data)
      ].join('?');

      window.location = url;
      e.preventDefault();
      return false;
    });

    return form;
  };


  /**
   *
   */
  picc.form.prepareParams = (function() {
    var fields = picc.fields;

    var alias = {
      name:                 fields.NAME,

      // slider ranges
      avg_net_price:        fields.NET_PRICE + '__range',
      completion_rate:      fields.COMPLETION_RATE + '__range',
      median_earnings:      fields.MEDIAN_EARNINGS + '__range',
      monthly_payments:     fields.MONTHLY_LOAN_PAYMENT + '__range',

      state:                fields.STATE,
      zip:                  fields.ZIP_CODE,
      online:               fields.DISTANCE_ONLY,

      region: function(query, value, key) {
        picc.data.rangify(query, picc.fields.REGION_ID, query.region);
        delete query[key];
      },

      sort: function(query, value, key) {
        var bits = String(value).split(':');
        value = bits[0];
        bits[0] = picc.form.mappings.sort[value];
        if (!bits[0]) {
          console.warn('unmapped sort value:', value);
          bits[0] = value;
        }
        query[key] = bits.join(':');
      },

      major: function(query, value, key) {
        // FIXME: this only supports a single program
        if (value) {
          var k = [fields.PROGRAM_PERCENTAGE, value].join('.');
          query[k + '__range'] = '0.00001..';
          delete query[key];
        }
      },

      size: function(query, value, key) {
        value = mapSize(value);
        query[picc.fields.SIZE + '__range'] = Array.isArray(value)
          ? value.join(',')
          : value;
        delete query[key];
      },

      degree: function(query, value, key) {
        query[key] = mapDegree(value);
      },

      // XXX: this is only used for testing
      under_investigation:  picc.fields.UNDER_INVESTIGATION,
    };

    // map a size or array of sizes to API-friendly range values
    function mapSize(value) {
      if (Array.isArray(value)) {
        return value.map(mapSize);
      }
      return picc.form.mappings.size[value];
    }

    // map a degree string ('', 'a' or 'b') or array of strings to an
    // API-friendly "predominant degree" range value
    function mapDegree(value) {
      if (Array.isArray(value)) {
        return value.map(mapDegree);
      }
      return picc.form.mappings.degree[value];
    }

    // returns true if a value is an empty string, null, undefined, or an array
    // with an empty 0 index value
    function empty(value) {
      return value === ''
          || value === null
          || value === undefined
          || (Array.isArray(value) && empty(value[0]));
    }

    return function prepareParams(params) {

      var query = picc.data.extend({}, params);

      for (var key in query) {
        var v = query[key];

        // delete empty keys
        if (empty(v)) {
          delete query[key];
          continue;
        }

        var k = alias[key];
        switch (typeof k) {
          case 'function':
            k(query, v, key);
            break;

          case 'string':
            query[k] = v;
            delete query[key];
            break;
        }
      }

      for (key in query) {
        if (query[key] === null || query[key] === undefined) {
          delete query[key];
        }
      }

      // set the predominant degree, which can be either a value or
      // a range (default: '2..3')
      if (query.degree) {
        picc.data.rangify(query, picc.fields.PREDOMINANT_DEGREE, query.degree);
        delete query.degree;
      } else {
        query[picc.fields.PREDOMINANT_DEGREE + '__range'] = '2..3';
      }

      return query;
    };

  })();


  // UI tools
  picc.ui = {};

  /**
   * Expand all of the accordions on the page (or only those matching the
   * provided selector) according to an `expanded` value or function.
   *
   * @param {String?} selector  an optional CSS selector to find accordions.
   *                            The default is `"aria-accordion"`.
   * @param {Boolean|Function} expanded a value or function that should return
   *                                    `true` for expanded accordions, and
   *                                    `false` otherwise.
   */
  picc.ui.expandAccordions = function(selector, expanded) {
    if (arguments.length === 1) {
      expanded = selector;
      selector = null;
    }
    if (!selector) {
      selector = 'aria-accordion';
    }
    expanded = d3.functor(expanded);
    return d3.selectAll(selector)
      .filter(function() {
        return !!expanded.apply(this, arguments);
      })
      .property('expanded', true);
  };

  /**
   * Calls the `callback` function immediately if `document.readyState ===
   * 'complete'`, otherwise calls it when the window dispatches a `load` event.
   *
   * @param {Function} callback
   * @return {Boolean} `true` if called immediately, `false` otherwise.
   */
  picc.ready = function(callback) {
    if (document.readyState === 'complete') {
      callback();
      return true;
    } else {
      window.addEventListener('load', callback);
      return false;
    }
  };

  /**
   * A function debouncer. This returns a function that will call `fn` after
   * `delay` milliseconds, and will squash previous calls to avoid race
   * conditions. In this example, the `update` function will only be called
   * once, 100ms later:
   *
   * @example
   * var deferredUpdate = picc.debounce(update, 100);
   * deferredUpdate();
   * deferredUpdate();
   *
   * @param {Function} fn   the function to call
   * @param {Number} delay  the call delay in milliseconds
   * @return {Function}     the wrapped function, which returns a
   *                        `setTimeout()` identifier for canceling.
   */
  picc.debounce = function(fn, delay) {
    var timeout;
    return function() {
      var context = this;
      var args = arguments;
      return timeout = setTimeout(function() {
        fn.apply(context, args);
      }, delay);
    };
  };

  /**
   * This is an event delegation helper that allows us to listen for events on
   * a parent element and call the handler iff (if and only if) the qualify
   * function returns true for the event's target element.
   *
   * The advantage of this approach is that we don't have to add listeners to
   * specific elements, which means that we don't have to add and remove
   * listeners whenever templated elements are added and removed from the DOM.
   *
   * We use this to implement tooltips by listening for mouseenter/mouseleave
   * and focus/blur events on the body and only calling the event handler if
   * the target element has an aria-describedy attribute that begins with
   * "tip-".
   *
   * @example
   * picc.delegate(document.body, function(target) {
   *   return target.hasAttribute('data-alert');
   * }, 'click', function(e) {
   *   alert(e.target.getAttribute('data-alert'));
   * });
   *
   * @argument {Element} root       the top-most element at which events should
   *                                be captured
   * @argument {Function} qualify   this function should return `true` for a
   *                                given element if the handler is to be called
   * @argument {*} event            the event or events to listen for, which
   *                                can be specified as a string (single event),
   *                                an Array (multiple events), or an Object
   *                                mapping event types to listeners.
   * @return {Object|Function}      the delegated event listener(s), which you
   *                                can pass to `root.removeEventListener()`.
   *                                The structure matches that of the `event`
   *                                parameter.
   */
  picc.delegate = function(root, qualify, event, listener) { if
    (Array.isArray(event)) {
      return event.map(function(e) {
        return picc.delegate(root, qualify, e, listener);
      });
    }

    if (typeof event === 'object') {
      var listeners = {};
      for (var e in event) {
        listeners[e] = picc.delegate(root, qualify, e, event[e]);
      }
      return listeners;
    }

    var _listener = function(e) {
      if (qualify.call(e.target, e)) {
        listener.call(e.target, e);
      }
    };
    root.addEventListener(event, _listener, true);
    return listener;
  };

  // data tools
  picc.data = {};

  picc.data.extend = function(obj, a, b) {
    for (var i = 1, len = arguments.length; i < len; i++) {
      var arg = arguments[i];
      if (typeof arg === 'object') {
        for (var key in arg) obj[key] = arg[key];
      }
    }
    return obj;
  };

  picc.data.rangify = function(obj, key, values) {
    if (Array.isArray(values)) {
      switch (values.length) {
        case 0:
          values = '';
          break;
        case 1:
          values = values[0];
          break;
      }
    }

    if (!Array.isArray(values)) {
      values = String(values);
      if (values.indexOf('..') > -1) {
        obj[key + '__range'] = values;
      } else if (values) {
        obj[key] = values;
      }
      return obj;
    }

    values = values.map(Number)
      .sort(d3.ascending);

    var range = [values.shift()];
    var ranges = [range];
    while (values.length) {
      var value = values.shift();
      var previous = range[range.length - 1];
      if (value === previous + 1) {
        range.push(value);
      } else {
        ranges.push(range = [value]);
      }
    }

    obj[key + '__range'] = ranges.map(function(range, i) {
      var min = range.shift();
      var max = range.length ? range.pop() : min;
      if (min === max) {
        switch (i) {
          case 0:
            return '..' + min;
          case ranges.length - 1:
            return max + '..';
        }
      }
      return [min, max].join('..');
    }).join(',');

    return obj;
  };

  /**
   * Tooltip helper functions.
   */
  picc.tooltip = {

    /**
     * This is an hover/focus event listener that will attach the corresponding
     * tooltip to this element's tooltip-target.
     */
    show: function showTooltip() {
      var tooltip = this.tooltip;
      if (!tooltip) {
        tooltip = document.getElementById(this.getAttribute('aria-describedby'));
        if (!tooltip) {
          return console.warn('no tooltip found for:', this);
        }
        this.tooltip = tooltip;
      }

      // console.log('show tooltip:', this, tooltip);
      tooltip.setAttribute('aria-hidden', false);
      var ref = this.querySelector('.tooltip-target') || this;
      picc.tooltip.constrain(tooltip, ref);
    },

    /**
     * This is an leave/blur event listener that will hide the attached
     * tooltip, but leave it in place for debugging.
     */
    hide: function hideTooltip() {
      if (!this.tooltip) return;
      var tooltip = this.tooltip;
      tooltip.setAttribute('aria-hidden', true);
    },

    /**
     * This helper function positions the tooltip relative to its target
     * parent by measuring the size of both and their position relative to the
     * viewport (`window.innerWidth` and `window.innerHeight`) so that the
     * tooltip's content (`.tooltip-content`) can be shifted left, right, up or
     * down accordingly.
     */
    constrain: function(tooltip, parent) {
      // remove the tooltip so we can accurately calculate
      // the outer element's size
      if (parent === tooltip.parentNode) {
        parent.removeChild(tooltip);
      }

      var content = tooltip.querySelector('.tooltip-content') || tooltip;
      content.style.removeProperty('left');

      var outer = parent.getBoundingClientRect();
      parent.appendChild(tooltip);

      rect = content.getBoundingClientRect();

      var margin = 10;
      var offsetWidth = (rect.width - outer.width) / 2;
      var halfWidth = rect.width / 2;
      var bump = -halfWidth;

      var left = outer.left - offsetWidth;
      var leftEdge = margin / 2;
      var right = outer.right + offsetWidth;
      var rightEdge = window.innerWidth - margin * 2;

      if (right > rightEdge) {
        bump -= right - rightEdge;
      } else if (left < leftEdge) {
        bump += leftEdge - left;
      }

      if (bump) {
        content.style.left = Math.round(bump) + 'px';
      } else {
        content.style.removeProperty('left');
      }

      var bottom = outer.bottom + rect.height;
      var above = bottom > window.innerHeight;
      tooltip.classList.toggle('tooltip_above', above);
      tooltip.classList.toggle('tooltip_below', !above);
    }
  };

  /**
   * add event listeners for the tooltips by listening for mouseenter,
   * mouseleave, focus and blur events on elements that have an
   * aria-describedby attribute that begins with "tip-".
   */
  picc.ready(function() {
    var described = 'aria-describedby';
    picc.delegate(
      document.body,
      function() {
        return this.hasAttribute(described)
            && this.getAttribute(described).match(/^tip-/);
      },
      {
        mouseenter: picc.tooltip.show,
        mouseleave: picc.tooltip.hide,
        focus:      picc.tooltip.show,
        blur:       picc.tooltip.hide
      }
    );
  });

})(this);<|MERGE_RESOLUTION|>--- conflicted
+++ resolved
@@ -385,7 +385,6 @@
         '31': 'Town: Fringe',
         '32': 'Town: Distant',
         '33': 'Town: Remote',
-<<<<<<< HEAD
         '41': 'Rural',
         '42': 'Rural',
         '43': 'Rural'
@@ -404,12 +403,7 @@
         '41': 'icon-rural',
         '42': 'icon-rural',
         '43': 'icon-rural'
-      }, ''))
-=======
-        '41': 'Rural: Fringe',
-        '42': 'Rural: Distant',
-        '43': 'Rural: Remote'
-      }, 'locale unknown')),
+      }, '')),
 
       href: function(key) {
         key = picc.access(key);
@@ -423,7 +417,6 @@
           }
         };
       }
->>>>>>> d4bea3a5
 
     };
   })();

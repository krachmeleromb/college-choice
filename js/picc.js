--- conflicted
+++ resolved
@@ -392,10 +392,6 @@
     UNDER_INVESTIGATION:  'school.HCM2',
 
     // net price
-<<<<<<< HEAD
-=======
-    NET_PRICE_ROOT:       '2013.cost.avg_net_price',
->>>>>>> 49031921
     NET_PRICE:            '2013.cost.avg_net_price.overall',
     // FIXME: where is NET_PRICE_BY_INCOME used?
     NET_PRICE_BY_INCOME:  '2013.cost.net_price',

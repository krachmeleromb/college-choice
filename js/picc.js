--- conflicted
+++ resolved
@@ -1072,8 +1072,6 @@
     return listener;
   };
 
-<<<<<<< HEAD
-
   // data tools
   picc.data = {};
 
@@ -1124,11 +1122,9 @@
     }).join(',');
   };
 
-=======
   /**
    * Tooltip helper functions.
    */
->>>>>>> 646c79f4
   picc.tooltip = {
 
     /**

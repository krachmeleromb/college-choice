--- conflicted
+++ resolved
@@ -43,9 +43,6 @@
         // range value.
         var input = this.querySelector('input');
         if (input) {
-<<<<<<< HEAD
-          input.value = [this.lower, this.upper].join('..');
-=======
           if (this.lower > this.min || this.upper < this.max) {
             // console.log('%d > %d || %d < %d', this.lower, this.min, this.upper, this.max);
             input.value = [this.lower, this.upper].join('..');
@@ -53,7 +50,6 @@
             // console.log('slider range @ limits:', this);
             input.value = '';
           }
->>>>>>> b0410dfa
           change();
         }
       }, 200));

(function(exports) {

  var id = getSchoolId();

  if (!id) {
    return showError('No school ID provided');
  }

  var root = document.querySelector('#school');

<<<<<<< HEAD
  picc.API.getAll({
    metadata: 'data.json',
    school: [picc.API.getSchool, id]
  }, function(error, data) {
    // console.log('data:', data);
=======
  var averageLabels = {
    'above': 'Above average',
    'below': 'Lower than average',
    'about': 'About average'
  };

  picc.API.getSchool(id, function(error, school) {
>>>>>>> 4d549ba3
    if (error) {
      return showError(error);
    }

    var school = data.school;
    school.metadata = data.metadata;
    console.log('got school:', school);
    root.classList.remove('hidden');

    // update the above/below average icons whenever the
    // corresponding meters update
    d3.selectAll('i.average-arrow[data-meter]')
      .each(function() {
        var icon = d3.select(this);
        var meter = d3.select('#' + this.getAttribute('data-meter'))
          .on('update', function() {
            var match = this.className.match(/\b(\w+)_average\b/);
            var state = match ? match[1] : 'na';
            icon
              .classed('above_average fa-arrow-up', state === 'above')
              .classed('below_average fa-arrow-down', state === 'below')
              .classed('about_average fa-check', state === 'about');

            var text = averageLabels[state];
            icon.attr('title', text);
            label
              .classed('above_average', state === 'above')
              .classed('below_average', state === 'below')
              .classed('about_average', state === 'about')
              .text(text);
          });
        var label = d3.select(this.parentNode)
          .select('.average-label');
      });

    // this is necessary because tagalong only binds to
    // the first instance for each data or directive key
    var sections = root.querySelectorAll('.section-card_container-school');

    // common school template directives
    var directives = picc.school.directives;

    [root]
      .concat([].slice.call(sections))
      .forEach(function(node) {
        // console.log('binding to:', node);
        tagalong(node, school, directives);
      });

    var center = L.latLng(
      +school.location.lat,
      +school.location.lon
    );

    var map = L.map(root.querySelector('.school-map'), {
        zoomControl:        false,
        panControl:         false,
        attributionControl: false,
        dragging:           false,
        scrollWheelZoom:    false,
        touchZoom:          false,
        doubleClickZoom:    false,
        boxZoom:            false
      })
      .setView(center, 13);

    L.tileLayer('http://tile.stamen.com/terrain/{z}/{x}/{y}.png')
      .addTo(map);

    var marker = L.circle(center, 200, {
        color: 'black',
        opacity: 1,
        strokeWidth: 1,
        fillColor: 'white',
        fillOpacity: 1
      })
      .addTo(map);

    marker.bindPopup(school.name);
  });

  // TODO: this should be much easier with aria-accordion
  window.addEventListener('load', function() {
    var sectionId = location.hash.substr(1);
    if (!sectionId) return;
    var found;
    d3.selectAll('.picc-accordion')
      .each(function() {
        if (this.id === sectionId) {
          var button = this.querySelector('[aria-controls]');
          button.setAttribute('aria-expanded', 'true');
          var content = document.getElementById(button.getAttribute('aria-controls'));
          content.setAttribute('aria-hidden', 'false');
          content.classList.remove('hidden');
          found = this;
        }
      });

      if (found) {
        location.hash = '';
        location.hash = '#' + found.id;
      }
  });

  function getSchoolId() {
    if (!location.search) return null;
    var match = location.search.match(/^\?(\d+)(\b|-)/);
    return match ? match[1] : null;
  }

  function redirect(uri) {
    window.location = uri || '../search/';
  }

  function showError(message) {
    var container = document.querySelector('#error');
    container.classList.remove('hidden');
    var target = container.querySelector('.error-message') || container;
    target.textContent = message;
    return target;
  }

})(this);<|MERGE_RESOLUTION|>--- conflicted
+++ resolved
@@ -8,21 +8,17 @@
 
   var root = document.querySelector('#school');
 
-<<<<<<< HEAD
-  picc.API.getAll({
-    metadata: 'data.json',
-    school: [picc.API.getSchool, id]
-  }, function(error, data) {
-    // console.log('data:', data);
-=======
   var averageLabels = {
     'above': 'Above average',
     'below': 'Lower than average',
     'about': 'About average'
   };
 
-  picc.API.getSchool(id, function(error, school) {
->>>>>>> 4d549ba3
+  picc.API.getAll({
+    metadata: 'data.json',
+    school: [picc.API.getSchool, id]
+  }, function(error, data) {
+    // console.log('data:', data);
     if (error) {
       return showError(error);
     }

---
title: Data
layout: default-data
permalink: /data/
scripts:
  - vendor/flickity.pkgd.js
stylesheets:
  - vendor/flickity.min.css
---

<div class="data-home-convo">

  <section class="container section">

    <aside class="data-home-intro-convo-right">

      <h3>Join the Conversation</h3>

      <ul>
        <!-- <a href="#"><li><i class="fa fa-twitter"></i> @openEd on Twitter</li></a> -->
        <a href="http://opendata.stackexchange.com/questions/tagged/collegescorecard" target="_blank"><li><i class="fa fa-stack-exchange"></i> StackExchange</li></a>
      </ul>

    </aside>

  </section>

</div>


<div class="container">

  <section class="section">

    <div class="data-home-intro-col-left data-home-rule section-margin_bottom">

      <h2>Data Insights</h2>

      <div class="main-gallery u-h_center_block js-flickity"
      data-flickity-options='{
        "cellAlign": "left",
        "contain": true,
        "setGallerySize": false,
        "cellSelector": ".gallery-cell"
      }'>

        <!-- <div class="gallery-static"><a href="#" class="link-more">View all data insights <i class="fa fa-chevron-right"></i></a></div> -->
        <div class="gallery-cell">
          <div>
            <p>&ldquo;Understanding the costs of higher education is critical to both consumers and to policymakers. Complications arise, however, because there are a variety of different ways to measure costs and <span class="insight-highlight">the price students pay often differs from the &lsquo;sticker price&rsquo; they see.</span> Tuition, sometimes called the &lsquo;sticker price,&rsquo; is what institutions generally advertise as the price charged to attend. The broadest measure of costs to students is cost of attendance. The average net price to students at each institution is defined as the cost of attendance less all grant aid for federal aid recipients paying the in-state or in-district tuition rate.&rdquo;</p>
            <cite class="insight-cite">From the Technical Paper</cite>
          </div>
        </div>

        <div class="gallery-cell">
            <p>&ldquo;Two-year public institutions (community colleges), which serve <span class="insight-highlight">approximately 40 percent of students,</span> are among the most affordable options for students. In particular, they may offer an accessible and flexible educational option for the growing section of the student body that is older, working, needs remedial classes, and/or can only take classes part-time. Given the differences in the missions and student compositions between two-year and four-year institutions, <span class="insight-highlight">data users should consider separating schools by level when evaluating college performance.</span>&rdquo;</p>
            <cite class="insight-cite">From the Technical Paper</cite>
        </div>

        <div class="gallery-cell">
            <p>&ldquo;While there is variation in the amount of debt and fraction of students borrowing by sector, on average, <span class="insight-highlight">students at private for-profit two-year and four-year institutions have high rates of borrowing and their graduates often have large amounts of debt.</span> While debt per se may not be problematic where students are able to repay their loans, it should be paired with other data, such as completion rates and post-school earnings, to provide a more comprehensive picture of student outcomes.&rdquo;</p>
            <cite class="insight-cite">From the Technical Paper</cite>
        </div>

        <div class="gallery-cell">
            <p>&ldquo;A close look at the median cumulative debt measure shows that <span class="insight-highlight">typical students</span> at many institutions &#8212; especially private two- and four-year institutions &#8212; <span class="insight-highlight">borrow up to the federal loan limits.</span> There are large spikes in the distribution of total borrowing that correspond with the Direct Loan limit for dependent undergraduates at each type of institution.&rdquo;</p>
            <cite class="insight-cite">From the Technical Paper</cite>
        </div>

        <div class="gallery-cell">
            <p>&ldquo;Loan repayment rates offer a new way to consider borrower behavior, and may convey more information about student debt management than cohort default rates (CDR). The overall three-year repayment rate for all undergraduate institutions, weighted by the number of students borrowing at each school, was 63 percent in the combined 2010 and 2011 repayment cohorts. <span class="insight-highlight">37 percent of students were thus not meeting the repayment metric—either they were in default or were making monthly payments that were not reducing their loan balance.</span> As a point of comparison, the three-year CDR was 13 percent for all students in the 2011 repayment cohort.&rdquo;</p>
            <cite class="insight-cite">From the Technical Paper</cite>
        </div>

          <div class="gallery-cell">
            <p>&ldquo;Earnings rise in real terms for students in their early career, <span class="insight-highlight">increasing by about $5,000</span> on average between their 6th and 10th year after entering college for two-year public school students, and <span class="insight-highlight">about $8,000</span> on for four-year public school students.&rdquo;</p>
            <cite class="insight-cite">From the Technical Paper</cite>
        </div>

          <div class="gallery-cell">
            <p>&ldquo;There is a great deal of earnings variation within a college, so that students with good outcomes at low-earning schools often perform better than students with poor outcomes at high-earning schools. Earnings variation can be explained at least in part by the program in which students choose to study; <span class="insight-highlight">program-level earnings data will be available moving forward, beginning with the 2012 cohort.</span>&rdquo;</p>
            <cite class="insight-cite">From the Technical Paper</cite>
        </div>

          <div class="gallery-cell">
            <p>&ldquo;Mean and median earnings among workers 6 to 10 years after first enrolling in an institution provide an overall assessment of the degree to which past attendees of an institution are able to find jobs that pay well. Individuals who are identified as currently enrolled are excluded from the calculation. <span class="insight-highlight">The typical four-year college’s median earnings are $40,500, while the corresponding number is $29,800 for two-year and $24,550 for less-than-two-year institutions.</span> Control (public, private, or for-profit) is also related to earnings, with for-profits generally having lower earnings.&rdquo;</p>
            <cite class="insight-cite">From the Technical Paper</cite>
        </div>

          <div class="gallery-cell">
            <p>&ldquo;<span class="insight-highlight">The data in the National Student Loan Data System (NSLDS) on enrollment intensity and transfer status are both of poor quality for Pell-only students prior to 2012.</span> Because of this, the data do not support reporting completion rates disaggregated by full-time and part-time status, or first-time and not-first-time status. Moreover, since transfers can only be identified if the student receives Title IV aid at the transfer-in institution, NSLDS cannot reliably identify all transfer students.&rdquo;</p>
            <cite class="insight-cite">From the Technical Paper</cite>
        </div>

        <div class="gallery-cell">
            <p>&ldquo;For students with loans, NSLDS completion measures tend to look similar to other data sources, particularly in more recent years. However, reported data for students who only receive grants remains a challenge. As result, <span class="insight-highlight">the data are not currently recommended for consumer information applications,</span> as they are not sufficiently accurate in many cases; but they are promising for the future.&rdquo;</p>
            <cite class="insight-cite">From the Technical Paper</cite>
        </div>

      </div>

      <div class="u-align_c">
<<<<<<< HEAD
        <a href="{{ site.baseurl }}/assets/policy_paper.pdf" class="button data-home-button">Download the Policy Paper</a>
        <a href="#" class="button data-home-button">Download the Technical Paper</a>
=======
        <a href="{{ site.baseurl }}/assets/BetterInformationForBetterCollegeChoiceAndInstitutionalPerformance.pdf" class="button data-home-button">Download the Policy Paper</a>
        <a href="{{ site.baseurl }}/assets/UsingFederalDataToMeasureAndImprovePerformance.pdf" class="button data-home-button">Download the Technical Paper</a>
>>>>>>> f0856551
      </div>

    </div>

    <div class="data-home-intro-col-right data-home-intro">

      <h2>Introduction to the Data</h2>

      <p>Welcome to College Scorecard Data! Here, you can get the data behind the College Scorecard, as well as other data from the Department of Education, all provided through federal financial aid and tax information. These data provide insights into the performance of schools eligible to receive federal financial aid, and offer a look at the outcomes of students at those schools. Download the full files to explore the data for yourself.</p>

    </div>

  </section>

</div>

<div style="background:#D5DFE8;">

  <div class="container">

    <section class="section">

      <!-- <h2>The Data at a Glance</h2>

      <p>Lorem ipsum dolor sed lacus id ligula hendrerit semper sed vitae risus.</p> -->

    </section>

  </div>

</div>

<div class="container">

  <section class="section data-home-download">

    <div class="data-home-intro-col-left data-home-rule section-margin_bottom">

      <h2>Download the Data</h2>

      <p>Click below to download the data that appear on the College Scorecard, as well as supporting data on student completion, debt and repayment,  earnings, and more. The files include data from 1996 through 2013 for all institutions of higher education.</p>

      <div class="u-group_inline">
        <div class="u-group_inline-left">
          <button class="button button-primary">Download All Data</button>
        </div>
        <div class="u-group_inline-right">
          <p class=""> 4.7GB csv</p>
        </div>
      </div>

      <h3>Featured Downloads</h3>

      <ul class="data-download-list">
        <li><a href="#">Scorecard data</a> 4.7GB csv</li>
        <li><a href="#">Most recent data</a> 4.7GB csv</li>
        <li><a href="#">What's new from NSLDS</a> 4.7GB csv</li>
        <li><a href="#">Post-school earnings</a> 4.7GB csv</li>
      </ul>

    </div>

    <div class="data-home-intro-col-right">

      <h2>Data Documentation</h2>

      <p>This documentation provides more on how to use the data, including:</p>

      <ul class="u-unordered_list">
        <li>Sources of the data</li>
        <li>The construction of metrics</li>
        <li> Data considerations and limitations</li>
      </ul>

      <a href="{{ site.baseurl }}/data/documentation/" class="link-more">View the documentation <i class="fa fa-chevron-right"></i></a>

    </div>

  </section>

</div>

<!-- <div style="background:#0e365b; color: white;">

  <div class="container">

    <section class="section">

      <h2>See the Data in Action</h2>

      <p>Welcome, mission statement, why this is important, join the conversation. Lorem ipsum dolor sed lacus id ligula hendrerit semper sed vitae risus.</p>

    </section>

  </div>

</div> --><|MERGE_RESOLUTION|>--- conflicted
+++ resolved
@@ -100,13 +100,8 @@
       </div>
 
       <div class="u-align_c">
-<<<<<<< HEAD
-        <a href="{{ site.baseurl }}/assets/policy_paper.pdf" class="button data-home-button">Download the Policy Paper</a>
-        <a href="#" class="button data-home-button">Download the Technical Paper</a>
-=======
         <a href="{{ site.baseurl }}/assets/BetterInformationForBetterCollegeChoiceAndInstitutionalPerformance.pdf" class="button data-home-button">Download the Policy Paper</a>
         <a href="{{ site.baseurl }}/assets/UsingFederalDataToMeasureAndImprovePerformance.pdf" class="button data-home-button">Download the Technical Paper</a>
->>>>>>> f0856551
       </div>
 
     </div>

# Site settings
title: College Choice

description:
  Write an awesome description for your new site here.

baseurl: "/college-choice/" # the subpath of your site, e.g. /blog/

# Build settings
markdown: kramdown

sass:
  style: nested

# common site scripts, relative to `{{ site.baseurl }}js/`
scripts:
  - vendor/aight.min.js
  - vendor/d3.min.js
  - vendor/querystring.min.js
  - api.js

# API configuration
api:
<<<<<<< HEAD
  baseurl: http://127.0.0.1:3000/
=======
  baseurl: https://ccapi-staging.18f.gov/
  search: school/
>>>>>>> d4f76b80

# specify paths to exclude from copying to _site
# Note: files and directories with the '_' prefix are excluded
# automatically
exclude:
  - js/vendor/node_modules
  - js/vendor/package.json
  - js/vendor/Makefile<|MERGE_RESOLUTION|>--- conflicted
+++ resolved
@@ -21,12 +21,7 @@
 
 # API configuration
 api:
-<<<<<<< HEAD
-  baseurl: http://127.0.0.1:3000/
-=======
   baseurl: https://ccapi-staging.18f.gov/
-  search: school/
->>>>>>> d4f76b80
 
 # specify paths to exclude from copying to _site
 # Note: files and directories with the '_' prefix are excluded

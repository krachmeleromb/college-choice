  {% capture common_input_attributes %}autocomplete="off" autocorrect="off" autocapitalize="off"{% endcapture %}

  <fieldset>

    <aria-accordion id="school-degree" class="container">

      <legend>Programs/Degree</legend>
      <h1 class="search_category">
        <a aria-expanded="true" aria-controls="major-content">
          Programs/Degree
        </a>
      </h1>
      <div id="major-content" aria-hidden="true" class="accordion-div">

        <label for="major-type">Choose a degree
          <select id="major-type" name="degree">
            <option value="">Any</option>
            <option value="a">Associates</option>
            <option value="b">Bachelors</option>
          </select>
        </label>

        <label for="major">Choose a program
          <select id="major" name="major">
            <option value="">Any</option>
            {% for program in site.data.programs %}
            <option value="{{ program.key }}">{{ program.label }}</option>
            {% endfor %}
          </select>
        </label>

      </div>

      <input type="submit" class="sr-only">

    </aria-accordion>

  </fieldset>

  <fieldset>

    <aria-accordion id="school-location" class="container">

      <legend>Location</legend>
      <h1 class="search_category">
        <a aria-expanded="false" aria-controls="location-content">
          Location
        </a>
      </h1>

      <div id="location-content" aria-hidden="true" class="accordion-div">

        <div class="input-add group_inline">

          <label for="select-state">
            Select one or more states
          </label>

          <multi-select>
            <div class="u-group_inline u-group_inline-left">
              <select name="state" class="select-state">
                <option value="">Any</option>
                {% for state in site.data.states|sort('name') %}
                <option value="{{ state.abbr }}">{{ state.name }}</option>
                {% endfor %}
              </select>
            </div>
            <div class="u-group_inline u-group_inline-right u-nowrap">
              <button class="button button-add">
                Add State
              </button>
              <button class="button button-remove">
                &times;
              </button>
            </div>
          </multi-select>

        </div>

        <div class="input-add group_inline">

          <label for="select-region">
            Select one or more regions
          </label>

          <multi-select>
            <div class="u-group_inline u-group_inline-left">
              <select name="region" class="select-region">
                <option value="">Any</option>
                {% for region in site.data.regions|sort('name') %}
                <option value="{{ region.id }}" data-states="{{ region.states }}">{{ region.name }}</option>
                {% endfor %}
              </select>
            </div>
            <div class="u-group_inline u-group_inline-right u-nowrap">
              <button class="button button-add">
                Add Region
              </button>
              <button class="button button-remove">
                &times;
              </button>
            </div>
          </multi-select>

        </div>

        <div class="group_inline">

          <label for="zip-code" class="group_inline-left">Enter a ZIP code
            <input id="zip-code" name="zip" type="number" placeholder="e.g. 45400" {{ common_input_attributes }}>
          </label>

          <label for="search-radius" class="group_inline-right">Mile radius
            <input name="distance" type="number" step=".1" placeholder="no limit" id="search-radius" {{ common_input_attributes }}>
          </label>

        </div>

        <label for="online" class="checkbox">
          <input id="online" type="checkbox" name="online" checked value="1" tabindex="0">
          <span tabindex="-1" class="checkbox-focus"></span>Include Online Only Schools
        </label>

      </div>

      <input type="submit" class="sr-only">

    </aria-accordion>

  </fieldset>

  <fieldset>

    <aria-accordion id="school-size" class="container">

      <legend>Size</legend>
      <h1 class="search_category">
        <a aria-expanded="false" aria-controls="size-content">
          Size
        </a>
      </h1>

      <div id="size-content" aria-hidden="true">
        <fieldset class="nested_fieldset">

          <legend>Undergraduate Student Body</legend>
          <h1>Undergraduate Student Body</h1>

          <ul>
            <li>
              <label for="size-small" class="checkbox">
                <input id="size-small" type="checkbox" name="size" value="small" tabindex="0">
                <span tabindex="-1" class="checkbox-focus"></span>Small (&lt; 2,000)
              </label>
            </li>
            <li>
              <label for="size-medium" class="checkbox">
                <input id="size-medium" type="checkbox" name="size" value="medium" tabindex="0">
                <span tabindex="-1" class="checkbox-focus"></span>Medium (2,000&ndash;15,000)
              </label>
            </li>
            <li>
              <label for="size-large" class="checkbox">
                <input id="size-large" type="checkbox" name="size" value="large" tabindex="0">
                <span tabindex="-1" class="checkbox-focus"></span>Large (&gt; 15,000)
              </label>
            </li>
          </ul>

        </fieldset>

      </div>

      <input type="submit" class="sr-only">

    </aria-accordion>

  </fieldset>

  <fieldset>

    <aria-accordion id="school-name" class="container">

      <legend>Name</legend>
      <h1 class="search_category">
        <a aria-expanded="false" aria-controls="name-content">
          Name
        </a>
      </h1>

      <div id="name-content" aria-hidden="false" class="accordion-div">
        <label for="name-school">School name</label>
        <input id="name-school" name="name" type="text" placeholder="e.g. USA University" {{ common_input_attributes }}>
      </div>

      <input type="submit" class="sr-only">

    </aria-accordion>

  </fieldset>

  <fieldset>

    <aria-accordion class="container">

      <legend>Type</legend>
      <h1 class="search_category">
        <a aria-expanded="false" aria-controls="type-content">
          Type
        </a>
      </h1>

      <div id="type-content" aria-hidden="false">

        <fieldset class="nested_fieldset">

          <legend>Type of school</legend>
          <h1>Type of school</h1>

          <ul>
            <li>
              <label for="type-public" class="checkbox">
                <input id="type-public" type="checkbox" name="control" value="public" tabindex="0">
                <span tabindex="-1" class="checkbox-focus"></span>Public
              </label>
            </li>
            <li>
              <label for="type-private" class="checkbox">
                <input id="type-private" type="checkbox" name="control" value="private" tabindex="0">
                <span tabindex="-1" class="checkbox-focus"></span>Private, Not-for-Profit
              </label>
            </li>
            <li>
              <label for="type-profit" class="checkbox">
                <input id="type-profit" type="checkbox" name="control" value="profit" tabindex="0">
                <span tabindex="-1" class="checkbox-focus"></span>Private, For-Profit
              </label>
            </li>
          </ul>

        </fieldset>

<<<<<<< HEAD
        <label for="affiliation">Special designation
          <select id="affiliation" name="serving">
=======
        <label for="special">Special designation
          <select id="special" name="serving">
>>>>>>> f0856551
            <option value="">Any</option>
            {% for designation in site.data.special_designations %}
            <option value="{{ designation[0] }}">{{ designation[1] }}</option>
            {% endfor %}
          </select>
        </label>

        <label for="affiliation">Religious affiliation
          <select id="affiliation" name="religious">
            <option value="">Any</option>
            {% for row in site.data.religious_affiliations %}
            <option value="{{ row.value }}">{{ row.label }}</option>
            {% endfor %}
          </select>
        </label>

      </div>

      <input type="submit" class="sr-only">

    </aria-accordion>

  </fieldset>

  <div class="container search_form-submit">

    <!-- Section for future advanced search features
    <fieldset class="advanced_search">

      <aria-accordion>

          <legend>Advanced Search</legend>
          <div class="advanced_search-title">
            <a aria-expanded="false" aria-controls="advanced-content" class="button link-more advanced_search-control">
              Advanced Search <i class="fa fa-plus"></i>
            </a>
          </div>

        <div id="advanced-content" class="advanced-content" aria-hidden="false">

        </div>

        <input type="submit" class="sr-only">

      </aria-accordion>

    </fieldset> END section for future advanced search features -->

    <button id="search-submit" class="button button-primary search-button">
      Find Schools
    </button>

  </div><|MERGE_RESOLUTION|>--- conflicted
+++ resolved
@@ -240,13 +240,8 @@
 
         </fieldset>
 
-<<<<<<< HEAD
-        <label for="affiliation">Special designation
-          <select id="affiliation" name="serving">
-=======
         <label for="special">Special designation
           <select id="special" name="serving">
->>>>>>> f0856551
             <option value="">Any</option>
             {% for designation in site.data.special_designations %}
             <option value="{{ designation[0] }}">{{ designation[1] }}</option>

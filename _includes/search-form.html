<form id="search-form" is="search-form" action="{{ site.baseurl }}search/" method="GET">
  {% capture common_input_attributes %}autocomplete="off" autocorrect="off" autocapitalize="off"{% endcapture %}

  <div class="container">

    <legend>Find Schools By:</legend>
    <h1>Find Schools By:</h1>
    <p>Enter criteria that is important to you</p>

  </div>


  <fieldset>

    <div class="container picc-accordion">

      <legend>Name</legend>
      <h1 class="search_category">
        <a aria-expanded="false" aria-controls="name-content">
          Name
        </a>
      </h1>
      <div id="name-content" aria-hidden="true">
        <label for="name-school">School name</label>
        <input id="name-school" name="name" autofocus type="text" placeholder="" {{ common_input_attributes }}>
      </div>

    </div>

  </fieldset>

  <fieldset>

    <div class="container picc-accordion">

      <legend>Location</legend>
      <h1 class="search_category">
        <a aria-expanded="false" aria-controls="location-content">
          Location
        </a>
      </h1>

      <div id="location-content">
        <div class="input-add">

          <label for="select-state">Select a state
            <select id="select-state" name="state">
              <option value=""></option>
              {% for state in site.data.states|sort('name') %}
              <option value="{{ state.abbr }}">{{ state.name }}</option>
              {% endfor %}
              <i class="fa fa-chevron-down"></i>
            </select>
          </label>

          <button class="button button-add" data-input="state">
            Add State
          </button>

        </div>

        <label for="select-region">Select a region
          <select name="region" id="select-region">
            <option value=""></option>
            {% for region in site.data.regions|sort('name') %}
            <option value="{{ region.id }}" data-states="{{ region.states }}">{{ region.name }}</option>
            {% endfor %}
          </select>
        </label>

        <label for="zip-code">Enter a ZIP Code
          <input id="zip-code" name="zip_code" type="number" placeholder="e.g. 45400" {{ common_input_attributes }}>
        </label>

        <label for="search-radius">Specify a search radius in miles
          <input name="search_radius" type="number" step=".1" placeholder="no limit" id="search-radius" {{ common_input_attributes }}>
        </label>
      </div>

    </div>

  </fieldset>

  <fieldset>

    <div class="container picc-accordion">

      <legend>Major/Degree</legend>
      <h1 class="search_category">
        <a aria-expanded="false" aria-controls="major-content">
          Major/Degree
        </a>
      </h1>
      <div id="major-content">

        <label for="major">Specify a major or degree
          <input id="major" name="major" type="text" autofocus placeholder="e.g. Political Science" {{ common_input_attributes }}>
        </label>

        <label for="major-type">Select a type of degree
          <select id="major-type" name="major_type">
            <option value=""></option>
            <option>???</option>
          </select>
        </label>
      </div>

    </div>

  </fieldset>

  <fieldset>

    <div class="container picc-accordion">

      <legend>Size</legend>
<<<<<<< HEAD
      <h1 class="search_category">
        <a aria-expanded="false" aria-controls="size-content">
          Size
        </a>
      </h1>

      <div id="size-content">
        <fieldset class="nested_fieldset">

          <legend>Undergraduate Student Body</legend>
          <h1>Undergraduate Student Body</h1>

          <ul>
            <li>
              <label for="size-small" class="checkbox">
                <input id="size-small" type="checkbox" name="size" value="small" tabindex="0">
                <span tabindex="-1" class="checkbox-focus"></span>Small (&lt; 2,000)
              </label>
            </li>
            <li>
              <label for="size-medium" class="checkbox">
                <input id="size-medium" type="checkbox" name="size" value="medium" tabindex="0">
                <span tabindex="-1" class="checkbox-focus"></span>Medium (2,000&ndash;15,000)
              </label>
            </li>
            <li>
              <label for="size-large" class="checkbox">
                <input id="size-large" type="checkbox" name="size" value="large" tabindex="0">
                <span tabindex="-1" class="checkbox-focus"></span>Large (&gt; 15,000)
              </label>
            </li>
          </ul>

        </fieldset>

        <fieldset class="nested_fieldset">

          <legend>Student-to-Faculty Ratio</legend>
          <h1>Student-to-Faculty Ratio</h1>

          <ul>
            <li>
              <label for="ratio-low" class="checkbox">
                <input id="ratio-low" type="checkbox" name="sf_ratio" value="low" tabindex="0">
                <span tabindex="-1" class="checkbox-focus"></span>Low (&lt; 20:1)
              </label>
            </li>
            <li>
              <label for="ratio-medium" class="checkbox">
                <input id="ratio-medium" type="checkbox" name="sf_ratio" value="medium" tabindex="0">
                <span tabindex="-1" class="checkbox-focus"></span>Medium (20:1&ndash;50:1)
              </label>
            </li>
            <li>
              <label for="ratio-high" class="checkbox">
                <input id="ratio-high" type="checkbox" name="sf_ratio" value="high" tabindex="0">
                <span tabindex="-1" class="checkbox-focus"></span>High (&gt; 50:1)
              </label>
            </li>
          </ul>

        </fieldset>
      </div>
=======
      <h1 class="search_category">Size</h1>

      <fieldset class="nested_fieldset">

        <legend>Undergraduate Student Body</legend>
        <h1>Undergraduate Student Body</h1>

        <ul>
          <li>
            <label for="size-small" class="checkbox">
              <input id="size-small" type="checkbox" name="size" value="small" tabindex="0">
              <span tabindex="-1" class="checkbox-focus"></span>Small (&lt; 2,000)
            </label>
          </li>
          <li>
            <label for="size-medium" class="checkbox">
              <input id="size-medium" type="checkbox" name="size" value="medium" tabindex="0">
              <span tabindex="-1" class="checkbox-focus"></span>Medium (2,000&ndash;15,000)
            </label>
          </li>
          <li>
            <label for="size-large" class="checkbox">
              <input id="size-large" type="checkbox" name="size" value="large" tabindex="0">
              <span tabindex="-1" class="checkbox-focus"></span>Large (&gt; 15,000)
            </label>
          </li>
        </ul>

      </fieldset>

      <fieldset class="nested_fieldset">

        <legend>Student-to-Faculty Ratio</legend>
        <h1>Student-to-Faculty Ratio</h1>

        <ul>
          <li>
            <label for="ratio-low" class="checkbox">
              <input id="ratio-low" type="checkbox" name="sf_ratio" value="low" tabindex="0">
              <span tabindex="-1" class="checkbox-focus"></span>Low (&lt; 20:1)
            </label>
          </li>
          <li>
            <label for="ratio-medium" class="checkbox">
              <input id="ratio-medium" type="checkbox" name="sf_ratio" value="medium" tabindex="0">
              <span tabindex="-1" class="checkbox-focus"></span>Medium (20:1&ndash;50:1)
            </label>
          </li>
          <li>
            <label for="ratio-high" class="checkbox">
              <input id="ratio-high" type="checkbox" name="sf_ratio" value="high" tabindex="0">
              <span tabindex="-1" class="checkbox-focus"></span>High (&gt; 50:1)
            </label>
          </li>
        </ul>

      </fieldset>
>>>>>>> 8284878c

    </div>

  </fieldset>

</form>

<button class="button button-primary">
  Find Schools
</button>

<button class="button button-add">
  Advanced Search <i class="fa fa-plus"></i>
</button><|MERGE_RESOLUTION|>--- conflicted
+++ resolved
@@ -114,14 +114,13 @@
     <div class="container picc-accordion">
 
       <legend>Size</legend>
-<<<<<<< HEAD
       <h1 class="search_category">
         <a aria-expanded="false" aria-controls="size-content">
           Size
         </a>
       </h1>
 
-      <div id="size-content">
+      <div id="size-content" aria-hidden="true">
         <fieldset class="nested_fieldset">
 
           <legend>Undergraduate Student Body</legend>
@@ -177,66 +176,8 @@
           </ul>
 
         </fieldset>
+
       </div>
-=======
-      <h1 class="search_category">Size</h1>
-
-      <fieldset class="nested_fieldset">
-
-        <legend>Undergraduate Student Body</legend>
-        <h1>Undergraduate Student Body</h1>
-
-        <ul>
-          <li>
-            <label for="size-small" class="checkbox">
-              <input id="size-small" type="checkbox" name="size" value="small" tabindex="0">
-              <span tabindex="-1" class="checkbox-focus"></span>Small (&lt; 2,000)
-            </label>
-          </li>
-          <li>
-            <label for="size-medium" class="checkbox">
-              <input id="size-medium" type="checkbox" name="size" value="medium" tabindex="0">
-              <span tabindex="-1" class="checkbox-focus"></span>Medium (2,000&ndash;15,000)
-            </label>
-          </li>
-          <li>
-            <label for="size-large" class="checkbox">
-              <input id="size-large" type="checkbox" name="size" value="large" tabindex="0">
-              <span tabindex="-1" class="checkbox-focus"></span>Large (&gt; 15,000)
-            </label>
-          </li>
-        </ul>
-
-      </fieldset>
-
-      <fieldset class="nested_fieldset">
-
-        <legend>Student-to-Faculty Ratio</legend>
-        <h1>Student-to-Faculty Ratio</h1>
-
-        <ul>
-          <li>
-            <label for="ratio-low" class="checkbox">
-              <input id="ratio-low" type="checkbox" name="sf_ratio" value="low" tabindex="0">
-              <span tabindex="-1" class="checkbox-focus"></span>Low (&lt; 20:1)
-            </label>
-          </li>
-          <li>
-            <label for="ratio-medium" class="checkbox">
-              <input id="ratio-medium" type="checkbox" name="sf_ratio" value="medium" tabindex="0">
-              <span tabindex="-1" class="checkbox-focus"></span>Medium (20:1&ndash;50:1)
-            </label>
-          </li>
-          <li>
-            <label for="ratio-high" class="checkbox">
-              <input id="ratio-high" type="checkbox" name="sf_ratio" value="high" tabindex="0">
-              <span tabindex="-1" class="checkbox-focus"></span>High (&gt; 50:1)
-            </label>
-          </li>
-        </ul>
-
-      </fieldset>
->>>>>>> 8284878c
 
     </div>
 

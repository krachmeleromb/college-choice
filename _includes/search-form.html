--- conflicted
+++ resolved
@@ -48,13 +48,8 @@
               <i class="fa fa-info-circle"></i>
             </a>
           </h2>
-<<<<<<< HEAD
-          <picc-slider format="%" max="1" step=".01">
-            <input type="hidden" name="completion_rate">
-=======
           <picc-slider format="%" step=".01" max="1">
             <input type="hidden" name="2013.completion.rate_suppressed.overall__range">
->>>>>>> 49031921
           </picc-slider>
         </div>
 

--- conflicted
+++ resolved
@@ -26,7 +26,6 @@
   min: 0
   max: 1
   median: 0.65
-<<<<<<< HEAD
 repayment_rate:
   min: 0.05
   max: 1
@@ -39,9 +38,7 @@
   min: 3.44
   max: 570.37
   median: 157.03
-=======
 earnings_gt_25k:
   min: null
   max: null
-  median: null
->>>>>>> f83d3771
+  median: null
--- conflicted
+++ resolved
@@ -38,14 +38,12 @@
     }
   },
 
-<<<<<<< HEAD
   'repayment_rate': 'RPY_3YR_RT_SUPP',
 
   'median_completer_debt': 'GRAD_DEBT_MDN_SUPP',
-  'median_monthly_loan': 'GRAD_DEBT_MDN10YR_SUPP'
-=======
-  'earnings_gt_25k': 'gt_25k_2006_p6'
->>>>>>> f83d3771
+  'median_monthly_loan': 'GRAD_DEBT_MDN10YR_SUPP',
+
+  'earnings_gt_25k': 'gt_25k_2006_p6',
 };
 
 for (var dest in columns) {

avg-cost-year: <strong>Average Cost Per Year</strong> The average annual cost of attendance, including living expenses; minus any federal, state, or institutional grant aid. This figure is reported for federal financial aid recipients only.

graduation-rate: <strong>Graduation Rate</strong> The rate of completion for full-time students who are attending college for the first time, within 6 years for predominantly four-year colleges and within 4 years for predominantly two-year colleges.

avg-salary: <strong>Average Salary</strong> The median earnings of former students who received federal financial aid, at 10 years after entering the school.

<<<<<<< HEAD
investigation-minor: This is a definition of a minor investigation.

investigation-major: This is a definition of a major investigation. This is a bigger problem.
=======
typical-earnings: <strong>Typical Earnings</strong> The median earnings of former students who received federal financial aid, at 10 years after entering the school.

hcm2: <strong>Under Investigation</strong> This school is on a Heightened Cash Monitoring, level 2 payment method because of federal compliance or financial issues.
>>>>>>> d6584604
<|MERGE_RESOLUTION|>--- conflicted
+++ resolved
@@ -4,12 +4,6 @@
 
 avg-salary: <strong>Average Salary</strong> The median earnings of former students who received federal financial aid, at 10 years after entering the school.
 
-<<<<<<< HEAD
-investigation-minor: This is a definition of a minor investigation.
-
-investigation-major: This is a definition of a major investigation. This is a bigger problem.
-=======
 typical-earnings: <strong>Typical Earnings</strong> The median earnings of former students who received federal financial aid, at 10 years after entering the school.
 
-hcm2: <strong>Under Investigation</strong> This school is on a Heightened Cash Monitoring, level 2 payment method because of federal compliance or financial issues.
->>>>>>> d6584604
+hcm2: <strong>Under Investigation</strong> This school is on a Heightened Cash Monitoring, level 2 payment method because of federal compliance or financial issues.
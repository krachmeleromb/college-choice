--- conflicted
+++ resolved
@@ -22,11 +22,7 @@
 
 test-scores: <strong>Test Scores</strong> At schools that report their test scores, 50 percent had scores within this range. Of the remaining 50 percent, half were above the range and half were below. Not all schools require test scores.
 
-<<<<<<< HEAD
 pop-prog: <strong>Popular Programs</strong> The five largest programs of study, as measured as the share of degrees awarded.
-=======
-pop-prog: <strong>Most Popular Programs</strong> The five largest programs of study at the school, as measured by the share of students enrolled.
->>>>>>> 4dedd896
 
 avail-study: <strong>Available Areas of Study</strong> All available programs of study offered at the school.
 

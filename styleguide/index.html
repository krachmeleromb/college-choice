--- conflicted
+++ resolved
@@ -273,8 +273,7 @@
 
   </section>
 
-<<<<<<< HEAD
-  <section id="accordion" class="container">
+  <section id="accordion" class="guide-container">
 
     <div class="picc-accordion">
       <h1>
@@ -298,7 +297,9 @@
         <p>This <i>should</i> show up by default.</p>
       </div>
     </div>
-=======
+
+  </section>
+
   <section class="guide-container">
 
     <h1>Templates</h1>
@@ -306,7 +307,6 @@
     <h2><a href="{{ site.baseurl }}styleguide/school.html">Individual School</a></h2>
 
     <h2><a href="{{ site.baseurl }}styleguide/results.html">Search Results</a></h2>
->>>>>>> 8284878c
 
   </section>
 

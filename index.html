---
layout: default
---


<!-- background image -->
<div class="home-splash"></div>

<!-- search and -->
<!-- where to start -->
<section class="search_form">

  {% include search-form.html %}

  <section class="section section-home-start">

    <div class="container section-home-start-group">

      <h1 class="light_on_dark section-home-start-group-left">Not Sure Where to Start?</h1>

      <button class="button-wizard section-home-start-group-right">
        Help me find schools <br>best suited to me
      </button>

    </div>

  </section>

</section>

<!-- by the numbers -->
<div>
  <section class="section section-home-facts">

    <div class="container">

      <h1>By the Numbers</h1>

      <a class="link-more">
        More Key Facts <i class="fa fa-chevron-right"></i>
      </a>

<<<<<<< HEAD
      <ul>

        <li>
          College graduates earn 
          <span>85%</span><span>more</span> 
          than those with just a <br>high school diploma

          <!-- <div class="share">
            <a>Facebook</a>
            <a>Twitter</a>
          </div> -->
        </li>

        <li>
          College graduates earn 
          <span>85%</span><span>more</span> 
          than those with just a <br>high school diploma

          <!-- <div class="share">
            <a>Facebook</a>
            <a>Twitter</a>
          </div> -->
        </li>

        <li>
          College graduates earn 
          <span>85%</span><span>more</span> 
          than those with just a <br>high school diploma

          <!-- <div class="share">
            <a>Facebook</a>
            <a>Twitter</a>
          </div> -->
        </li>

      </ul>

    </div>

  </section>
</div>

<!-- check out these schools -->
<!-- and paying for college -->
<div class="home-bg-gray">

  <div class="container">

    <section class="section section-home-numbers">

      <div>
=======
    <ul>
      {% for i in (1..3) %}
      <li>
        College graduates earn 
        <strong class="big">85%</strong> <strong>more</strong>
        than those with just a <br>high school diploma

        <!-- <div class="share">
          <a>Facebook</a>
          <a>Twitter</a>
        </div> -->
      </li>
      {% endfor %}
    </ul>
>>>>>>> 314bdb85

        <div>

          <h1>Check Out These Schools</h1>

          <ul class="section-home-numbers-group">
            <li>
              <div class="section-home-numbers-group-left"><img src="{{ site.baseurl }}/img/education.svg" alt="Education"></div>
              <div class="section-home-numbers-group-right">10 schools that graduate <strong>90% of their students within 4 years</strong></div>
            </li>
            <li>
              <div class="section-home-numbers-group-left"><img src="{{ site.baseurl }}/img/education.svg" alt="Education"></div>
              <div class="section-home-numbers-group-right">25 schools that graduate students who earn the <strong>highest salaries 10 years after graduation</strong></div>
            </li>
            <li>
              <div class="section-home-numbers-group-left"><img src="{{ site.baseurl }}/img/education.svg" alt="Education"></div>
              <div class="section-home-numbers-group-right">25 community colleges with the <strong>highest number of students who transfer to 4-year institutions</strong></div>
            </li>
          </ul>

        </div>

      </div>

    </section>

    <section class="section section-home-paying">

      <div>

        <div>

          <h1>Paying for College</h1>

          <div class="section-home-paying-buttons">

            <button class="button-secondary">
              Financial Aid 101
            </button>

            <button class="button-secondary">
              College Costs
            </button>

            <button class="button-secondary">
              Tools &amp; Calculators
            </button>

          </div>

        </div>

      </div>

    </section>

  </div>

</div>

<!-- how I'm deciding -->
<div>
  <section class="section section-home-decision">

    <h1>How I'm Making My Decision About College</h1>

    <figure>
      <video></video>
      <figcaption>
        <h1>Karissa S.</h1>
        <p>17, High School Senior<br/>
        Hutchinson, MN</p>
      </figcaption>
    </figure>

  </section>
</div><|MERGE_RESOLUTION|>--- conflicted
+++ resolved
@@ -40,12 +40,11 @@
         More Key Facts <i class="fa fa-chevron-right"></i>
       </a>
 
-<<<<<<< HEAD
       <ul>
-
+        {% for i in (1..3) %}
         <li>
           College graduates earn 
-          <span>85%</span><span>more</span> 
+          <strong class="big">85%</strong> <strong>more</strong>
           than those with just a <br>high school diploma
 
           <!-- <div class="share">
@@ -53,29 +52,7 @@
             <a>Twitter</a>
           </div> -->
         </li>
-
-        <li>
-          College graduates earn 
-          <span>85%</span><span>more</span> 
-          than those with just a <br>high school diploma
-
-          <!-- <div class="share">
-            <a>Facebook</a>
-            <a>Twitter</a>
-          </div> -->
-        </li>
-
-        <li>
-          College graduates earn 
-          <span>85%</span><span>more</span> 
-          than those with just a <br>high school diploma
-
-          <!-- <div class="share">
-            <a>Facebook</a>
-            <a>Twitter</a>
-          </div> -->
-        </li>
-
+        {% endfor %}
       </ul>
 
     </div>
@@ -92,22 +69,6 @@
     <section class="section section-home-numbers">
 
       <div>
-=======
-    <ul>
-      {% for i in (1..3) %}
-      <li>
-        College graduates earn 
-        <strong class="big">85%</strong> <strong>more</strong>
-        than those with just a <br>high school diploma
-
-        <!-- <div class="share">
-          <a>Facebook</a>
-          <a>Twitter</a>
-        </div> -->
-      </li>
-      {% endfor %}
-    </ul>
->>>>>>> 314bdb85
 
         <div>
 

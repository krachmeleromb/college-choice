aria-accordion {
  $button-size: 34px;
  $button-margin: 9px;

  @include transition(height 1s linear);

  display: block;
  min-height: $button-size + ($button-margin * 2);
<<<<<<< HEAD
  padding-bottom: $base-padding-lite;
  
=======
  // overflow: hidden;

>>>>>>> 6a6bfc8e
  @include respond-to(tiny-up) {
    min-height: $button-size + ($button-margin * 3);
  }

  [aria-controls] {
    display: block;
    cursor: pointer;
    position: relative;
  }

  [aria-controls]:after {
    background: #fff;
    border: 1px solid #e3e3e3;
    border-radius: 500px;
    color: #999;
    display: inline-block;
    font-size: $button-size;
    font-weight: normal;
    height: $button-size;
    line-height: 1.075;
    padding-left: 0.02em;
    position: absolute;
    text-align: center;
    top: $button-margin;
    right: 0; // XXX
    width: $button-size;
  }

  [aria-controls]:after {
    content: '\002B';
    top: -2px;
  }

  &[aria-expanded='true'] [aria-controls]:after {
    content: '\2212';
  }

  [aria-controls]:hover:after {
    color: #333; // TODO
  }

  [aria-hidden="true"] {
    display: none;
  }

  .accordion-div {
    padding-top: ($base-padding / 2);
  }
}<|MERGE_RESOLUTION|>--- conflicted
+++ resolved
@@ -6,13 +6,9 @@
 
   display: block;
   min-height: $button-size + ($button-margin * 2);
-<<<<<<< HEAD
+  // overflow: hidden;
   padding-bottom: $base-padding-lite;
-  
-=======
-  // overflow: hidden;
 
->>>>>>> 6a6bfc8e
   @include respond-to(tiny-up) {
     min-height: $button-size + ($button-margin * 3);
   }

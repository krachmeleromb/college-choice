--- conflicted
+++ resolved
@@ -156,11 +156,8 @@
   .section-home-paying-content {
     padding: $base-padding-extra $base-padding-large $base-padding-large $base-padding-large;
     text-align: left;
-<<<<<<< HEAD
     min-height: 430px;
-=======
-    min-height: 383px;
->>>>>>> 9ebd8f22
+
     p {
       padding-bottom: $base-padding-lite;
     }

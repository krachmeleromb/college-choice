--- conflicted
+++ resolved
@@ -226,13 +226,10 @@
 }
 
 .section-home-paying {
-<<<<<<< HEAD
+  @extend .centered;
   @extend .section-card_container;
   @include span-columns(12);
   padding-top: 0;
-=======
-  @extend .centered;
->>>>>>> 314bdb85
 
   > div > div {
     margin-top: 0;

<<<<<<< HEAD
// because PhantomJS takes transparent screenshots if the
// body has no background!
body {
  background: white;
}

// Utility classes
//============================================

.test {
  color: yellow;
}

[aria-hidden="true"],
.hidden {
  display: none;
}

.container {
  @include padded-container();
}

.container-collapse {
  padding: {
    left: 0;
    right: 0;
  }

  @include respond-to(medium-up) {
    padding: {
      left: em(30);
      right: em(30);
    }
  }
}

.sr-only {
  position: absolute;
  left: -10000px;
  top: auto;
  width: 1px;
  height: px;
  overflow: hidden; 
}

.new_line {
  display: block;
}

ol.decimal {
  list-style-type: decimal;
  margin-bottom: 1em;
  margin-left: 0;
  margin-right: 0;
  padding-left: $base-padding;

  li {
    padding-bottom: $base-padding-lite;
  }
}


// Site-wide
//============================================

* {
  box-sizing: border-box;
}

strong {
  font-weight: 700;
}

a {
  .expand, 
  .more {
    @include font-size(0.75);
    text-transform: uppercase;
  }
}


// Sections
//============================================

.section {
  padding-top: $base-padding;
  padding-bottom: $base-padding;

  h1 {
    padding-bottom: $base-padding-lite;
  }
}

.section-card_container {

  h1 {
    padding-top: $base-padding;
    padding-bottom: $base-padding;
  }

  > div > div,
  .contained {
    background-color: $white;
    border-radius: 0.4em;
    margin-top: $base-padding;
    margin-bottom: $base-padding;
  }
}

//TODO not an elegant solution
//likely need to remove the >div>div above
.contained-no-radius {
  border-radius: 0 !important;
  @include respond-to(medium-up) {
    border-radius: 0.4em !important;
  }   
}

.section-card_container-school {
  @extend .section-card_container;

  h1 {
    padding: 0;
  }

  > div > div {
    border: $thin-border-size solid $base-border-color;
    display: inline-block;
    margin-bottom: 0;
    padding: $base-padding;
    width: 100%;
  }
}

.section-card_container-results {
  @extend .section-card_container;
  background-color: $tertiary-background-color;
  padding-top: 0;
}


// Search form
// For styles that are specific to 
// the home search. General form styles
// are in _forms.scss.
//============================================

.search_form {
  background-color: $white;
  border-radius: $base-border-radius $base-border-radius 0 0;
  padding-top: 0.4em;
  margin-top: -$splash-height;

  @include respond-to(medium-up) {
    margin-top: (-$splash-height + $base-padding);
    margin-right: auto;
    margin-left: auto;
    max-width: 650px;
    padding-top: $base-padding;
    padding-bottom: $base-padding;

    .large_heading {
      padding-top: $base-padding-lite;
      text-align: center;
    }
  }

  p {
    @extend .supporting_copy;
    padding-top: 0.3em;
    padding-bottom: $base-padding;

    @include respond-to(medium-up) {
      text-align: center;
    }
  }
}

.search_form-submit {
  @extend .centered;

  border-top: $thick-border-size solid $base-border-color;
  padding-top: $base-padding-large;
  text-align: center;

  a {
    padding-top: $base-padding;
  }

  div {
    // @extend .new_line;
  }
}
=======
// Temporary home for scratch code
// TODO delete before launch
>>>>>>> f5867086
<|MERGE_RESOLUTION|>--- conflicted
+++ resolved
@@ -1,199 +1,2 @@
-<<<<<<< HEAD
-// because PhantomJS takes transparent screenshots if the
-// body has no background!
-body {
-  background: white;
-}
-
-// Utility classes
-//============================================
-
-.test {
-  color: yellow;
-}
-
-[aria-hidden="true"],
-.hidden {
-  display: none;
-}
-
-.container {
-  @include padded-container();
-}
-
-.container-collapse {
-  padding: {
-    left: 0;
-    right: 0;
-  }
-
-  @include respond-to(medium-up) {
-    padding: {
-      left: em(30);
-      right: em(30);
-    }
-  }
-}
-
-.sr-only {
-  position: absolute;
-  left: -10000px;
-  top: auto;
-  width: 1px;
-  height: px;
-  overflow: hidden; 
-}
-
-.new_line {
-  display: block;
-}
-
-ol.decimal {
-  list-style-type: decimal;
-  margin-bottom: 1em;
-  margin-left: 0;
-  margin-right: 0;
-  padding-left: $base-padding;
-
-  li {
-    padding-bottom: $base-padding-lite;
-  }
-}
-
-
-// Site-wide
-//============================================
-
-* {
-  box-sizing: border-box;
-}
-
-strong {
-  font-weight: 700;
-}
-
-a {
-  .expand, 
-  .more {
-    @include font-size(0.75);
-    text-transform: uppercase;
-  }
-}
-
-
-// Sections
-//============================================
-
-.section {
-  padding-top: $base-padding;
-  padding-bottom: $base-padding;
-
-  h1 {
-    padding-bottom: $base-padding-lite;
-  }
-}
-
-.section-card_container {
-
-  h1 {
-    padding-top: $base-padding;
-    padding-bottom: $base-padding;
-  }
-
-  > div > div,
-  .contained {
-    background-color: $white;
-    border-radius: 0.4em;
-    margin-top: $base-padding;
-    margin-bottom: $base-padding;
-  }
-}
-
-//TODO not an elegant solution
-//likely need to remove the >div>div above
-.contained-no-radius {
-  border-radius: 0 !important;
-  @include respond-to(medium-up) {
-    border-radius: 0.4em !important;
-  }   
-}
-
-.section-card_container-school {
-  @extend .section-card_container;
-
-  h1 {
-    padding: 0;
-  }
-
-  > div > div {
-    border: $thin-border-size solid $base-border-color;
-    display: inline-block;
-    margin-bottom: 0;
-    padding: $base-padding;
-    width: 100%;
-  }
-}
-
-.section-card_container-results {
-  @extend .section-card_container;
-  background-color: $tertiary-background-color;
-  padding-top: 0;
-}
-
-
-// Search form
-// For styles that are specific to 
-// the home search. General form styles
-// are in _forms.scss.
-//============================================
-
-.search_form {
-  background-color: $white;
-  border-radius: $base-border-radius $base-border-radius 0 0;
-  padding-top: 0.4em;
-  margin-top: -$splash-height;
-
-  @include respond-to(medium-up) {
-    margin-top: (-$splash-height + $base-padding);
-    margin-right: auto;
-    margin-left: auto;
-    max-width: 650px;
-    padding-top: $base-padding;
-    padding-bottom: $base-padding;
-
-    .large_heading {
-      padding-top: $base-padding-lite;
-      text-align: center;
-    }
-  }
-
-  p {
-    @extend .supporting_copy;
-    padding-top: 0.3em;
-    padding-bottom: $base-padding;
-
-    @include respond-to(medium-up) {
-      text-align: center;
-    }
-  }
-}
-
-.search_form-submit {
-  @extend .centered;
-
-  border-top: $thick-border-size solid $base-border-color;
-  padding-top: $base-padding-large;
-  text-align: center;
-
-  a {
-    padding-top: $base-padding;
-  }
-
-  div {
-    // @extend .new_line;
-  }
-}
-=======
 // Temporary home for scratch code
-// TODO delete before launch
->>>>>>> f5867086
+// TODO delete before launch
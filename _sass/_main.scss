--- conflicted
+++ resolved
@@ -6,13 +6,12 @@
   color: yellow;
 }
 
-<<<<<<< HEAD
 .hidden {
   display: none;
-=======
+}
+
 .container {
   @include padded-container();
->>>>>>> eba9f3d7
 }
 
 .sr-only {

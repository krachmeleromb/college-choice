--- conflicted
+++ resolved
@@ -25,20 +25,6 @@
     <p class="error-message"></p>
   </div>
 
-<<<<<<< HEAD
-  <ul class="schools-list" data-bind="schools">
-    <li class="school-item">
-      <h2><a class="name" data-bind="link">School Name</a></h2>
-      <h3 class="location">
-        <span data-bind="city">City</span>,
-        <span data-bind="state">State</span>
-        @ <tt data-bind="location"><span data-bind="lon"></span>&deg;W,<span data-bind="lat"></span>&deg;N</tt>
-        (region <b data-bind="region">X</b>)
-      </h3>
-    </li>
-  </ul>
-</section>
-=======
   <section class="tertiary">
     <div class="schools-list container" data-bind="schools">
       <div class="school results-cards">
@@ -63,7 +49,6 @@
       </div>
     </div>
   </section>
->>>>>>> 8284878c
 
 <section>
   <!-- Find schools form -->

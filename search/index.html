---
title: Search
layout: default
permalink: /search/
---

<form id="search-form" is="search-form"
  autocomplete="false"
  action="{{ page.permalink }}" method="GET">

  <div class="toggles">

    <div class="container">

      <aria-accordion id="filters" class="toggle-accordion">

        <div class="toggle-control">
          <legend>Filter Results</legend>
          <h1 class="search_category">
            <a aria-expanded="false" aria-controls="filter-content">
              <i class="fa fa-filter"></i>Filter Results<i class="fa fa-chevron-down"></i>
            </a>
          </h1>
        </div>


        <div id="filter-content" aria-hidden="true" class="toggle-content">

          {% include filters.html %}

        </div>

        <input type="submit" class="sr-only">

      </aria-accordion>

      <aria-accordion id="search-edit" class="toggle-accordion">

        <div class="toggle-control">
          <legend>Edit Search</legend>
          <h1 class="search_category">
            <a aria-expanded="false" aria-controls="search-content">
              <i class="fa fa-search"></i>Edit Search<i class="fa fa-chevron-down"></i>
            </a>
          </h1>
        </div>

        <div id="search-content" aria-hidden="true" class="toggle-content toggle-content-search">

          {% include search-form.html %}

        </div>

        <input type="submit" class="sr-only">

      </aria-accordion>

    </div>

  </div>

  <!-- Search results -->
  <section class="results search-results loadable">

    <div class="container">

      <div class="results-main">

        <div class="results-main-alert">

          <div class="container show-loading">
            <h1>Loading...</h1>
          </div>

          <div class="container show-error">
            <h1>Error</h1>
            <p class="error-message"></p>
          </div>

          <div class="container show-loaded">

            <div class="u-group_inline">

              <div class="u-group_inline-left">
                <h1>
                  <span data-bind="results_total">0</span>
                  <span data-bind="results_word">Results</span>
                </h1>
              </div>

              <div class="u-group_inline-right">
                <a data-href="mailto:?subject=Take%20a%20look%20at%20these%20schools&amp;body=I%20found%20this%20on%20collegescorecard.ed.gov,%20take%20a%20look%3A%0A%0A{url}" class="results-share">Share</a>
              </div>

            </div>

            <div class="results-sort u-group_inline">

              <div class="u-group_inline-left">
                <label for="select-sort">Sort:</label>
              </div>

              <div class="u-group_inline-right">
                <select id="select-sort" name="sort">
                  <option selected value="advantage:desc">Increase in Earnings</option>
                  <option value="avg_net_price:asc">Actual Cost</option>
                  <option value="completion_rate:desc">Graduation Rate</option>
                  <option value="salary:desc">Salary After School</option>
                  <option value="name:asc">Name (A to Z)</option>
                  <!--option value="name:desc">Name (Z to A)</option -->
                  <!--option value="size:desc">Size (large to small)</option-->
                  <option value="size:asc">Size (small to large)</option>
                </select>
              </div>

            </div>

          </div>

<<<<<<< HEAD
        </div>
=======
          <div class="pagination container show-loaded show-incremental">
            <input type="hidden" name="page">
>>>>>>> f0856551


<<<<<<< HEAD
        <div class="pagination container show-loaded show-incremental">
          <input type="hidden" name="page">
=======
          <section class="section section-card_container-results show-loaded fade-incremental">
>>>>>>> f0856551

          <ol data-bind="pages">
            Page:
            <li><a class="select-page" data-bind="link">1</a></li>
          </ol>

        </div>

        <section class="section section-card_container-results show-loaded fade-incremental">

          <div class="results-main-schools schools-list container" data-bind="results">

            <!-- this element is the template for the results listing -->

            <div class="school results-card">

              <div class="investigation-major-wrapper"
                data-bind="under_investigation" aria-hidden="true">
                <a>
                  <p class="investigation-major" aria-describedby="tip-hcm2">
                    Under investigation <i class="tooltip-target fa fa-info-circle"></i>
                  </p>
                </a>
              </div>

              <div class="results-card-headings">
                <h1 data-bind="title"><a class="link">School Name</a></h1>
                <ul class="school-info">
                  <li class="location">
                    <span data-bind="city">City</span>,
                    <span data-bind="state">State</span>
                  </li>
                  <li>
                    <span data-bind="size_number">x</span> undergraduate students
                  </li>
                  <!-- <a data-bind="under_investigation2" aria-hidden="true">
                    <li class="investigation-minor" aria-describedby="tip-investigation-minor">
                      Under investigation <i class="tooltip-target fa fa-info-circle"></i>
                    </li>
                  </a> -->
                </ul>
              </div>

              <div id="key-stats" class="school-meters">
                <figure class="meter">
                  <h2 class="figure-heading constrain_width"
                    aria-describedby="tip-avg-cost-year">
                    Actual<br>Cost
                    <a class="tooltip-target u-new_line">
                      <i class="fa fa-info-circle"></i>
                    </a>
                  </h2>
                  <picc-meter {% include net_price_meter_attributes.html %}>
                  </picc-meter>
                  <figcaption>
                    <span data-bind="average_cost"></span>
                  </figcaption>
                </figure>

                <figure class="meter">
                  <h2 class="figure-heading constrain_width"
                    aria-describedby="tip-graduation-rate">
                    Graduation <br>Rate
                    <a class="tooltip-target u-new_line">
                      <i class="fa fa-info-circle"></i>
                    </a>
                  </h2>
                  <picc-meter {% include graduation_meter_attributes.html %}>
                  </picc-meter>
                  <figcaption>
                    <span data-bind="grad_rate"></span>
                  </figcaption>
                </figure>

                <figure class="meter">
                  <h2 class="figure-heading constrain_width"
                    aria-describedby="tip-avg-salary">
                    Salary After<br>Attending
                    <a class="tooltip-target u-new_line">
                      <i class="fa fa-info-circle"></i>
                    </a>
                  </h2>
                  <picc-meter {% include earnings_meter_attributes.html %}>
                  </picc-meter>
                  <figcaption>
                    <span data-bind="average_salary"></span>
                  </figcaption>
                </figure>
              </div>

<<<<<<< HEAD
              <div class="legend-wrapper">
                <div class="legend-nat_average">
                  <div class="legend-nat_average-box">
                    <div class="legend-nat_average-box-line">
=======
                <div class="legend-wrapper">
                  <div class="legend-nat_average">
                    <div class="legend-nat_average-box">
                      <div class="legend-nat_average-box-line">
                      </div>
>>>>>>> f0856551
                    </div>
                    <div class="legend-nat_average-words">National Average</div>
                  </div>
                </div>
              </div>

              <a class="link link-more" data-bind="more_link">
                View more details <i class="fa fa-chevron-right"></i>
              </a>

            </div>

<<<<<<< HEAD
          </div><!-- /div.schools-list -->

        </section>
=======
          <div class="pagination pagination_bottom container show-loaded">
            <!-- this gets filled in with JavaScript -->
          </div>
>>>>>>> f0856551

        <div class="pagination pagination_bottom container show-loaded">
          <!-- this gets filled in with JavaScript -->
        </div>

      </div>

    </div>

  </section>

</form>

<script>
  picc.pages.search();
</script><|MERGE_RESOLUTION|>--- conflicted
+++ resolved
@@ -117,26 +117,14 @@
 
           </div>
 
-<<<<<<< HEAD
-        </div>
-=======
-          <div class="pagination container show-loaded show-incremental">
-            <input type="hidden" name="page">
->>>>>>> f0856551
-
-
-<<<<<<< HEAD
+        </div>
+
         <div class="pagination container show-loaded show-incremental">
           <input type="hidden" name="page">
-=======
-          <section class="section section-card_container-results show-loaded fade-incremental">
->>>>>>> f0856551
-
           <ol data-bind="pages">
             Page:
             <li><a class="select-page" data-bind="link">1</a></li>
           </ol>
-
         </div>
 
         <section class="section section-card_container-results show-loaded fade-incremental">
@@ -221,21 +209,13 @@
                 </figure>
               </div>
 
-<<<<<<< HEAD
               <div class="legend-wrapper">
                 <div class="legend-nat_average">
                   <div class="legend-nat_average-box">
                     <div class="legend-nat_average-box-line">
-=======
-                <div class="legend-wrapper">
-                  <div class="legend-nat_average">
-                    <div class="legend-nat_average-box">
-                      <div class="legend-nat_average-box-line">
-                      </div>
->>>>>>> f0856551
                     </div>
-                    <div class="legend-nat_average-words">National Average</div>
                   </div>
+                  <div class="legend-nat_average-words">National Average</div>
                 </div>
               </div>
 
@@ -245,15 +225,9 @@
 
             </div>
 
-<<<<<<< HEAD
           </div><!-- /div.schools-list -->
 
         </section>
-=======
-          <div class="pagination pagination_bottom container show-loaded">
-            <!-- this gets filled in with JavaScript -->
-          </div>
->>>>>>> f0856551
 
         <div class="pagination pagination_bottom container show-loaded">
           <!-- this gets filled in with JavaScript -->

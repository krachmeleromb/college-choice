--- conflicted
+++ resolved
@@ -445,13 +445,9 @@
                       <strong data-bind="advantage_rate">XX%</strong>
                       <span class="small normal">of students</span>
                     </strong>
-<<<<<<< HEAD
-                    <p>who attend this school will earn more than those with only a high school diploma.</p>
-=======
                     <p aria-describedby="tip-earnings-25k">who attend this school will earn more than those with only a high school diploma. <a class="tooltip-target">
                       <i class="fa fa-info-circle"></i>
                     </a></p>
->>>>>>> f0856551
                   </div>
 
 
@@ -481,11 +477,6 @@
                         <div class="legend-nat_average-words">National Average</div>
                       </div>
                     </div>
-<<<<<<< HEAD
-                    
-=======
-
->>>>>>> f0856551
                   </div>
                 </div>
               </div>

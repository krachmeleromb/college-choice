---
title: School
layout: default
permalink: /school/
scripts:
  - vendor/tagalong.min.js
  - vendor/leaflet.js
stylesheets:
  - vendor/leaflet.css
body_scripts:
  - school.js
---

<section id="error" class="container hidden">
  <h2>Error</h2>
  <p class="error-message"></p>
  <form target="../search/" method="GET">
    <label for="name-school" >Try searching for a school by name:</h2>
    <input id="name-school" name="name" type="text" placeholder="Name of School" autocomplete="off" autocorrect="off" autocapitalize="off">
    <input type="submit" value="Search" class="button-primary">
  </form>
</section>

<!-- Search results -->
<div class="school-bg">

  <div class="container school-back">
    <a href="#" class="link-more"><i class="fa fa-chevron-left"></i> Back to search results</a>
  </div>

  <div class="container container-collapse section-card_container-school">

    <div id="school" class="school-left school-section">

      <div class="container section contained-no-radius">

        <div class="school-heading">

          <div class="investigation-major-wrapper"
            data-bind="under_investigation" aria-hidden="true">
            <a>
              <p class="investigation-major" aria-describedby="tip-investigation-major">
                Under investigation <i class="tooltip-target fa fa-info-circle"></i>
              </p>
            </a>
          </div>
          
          <h1 data-bind="name">School Name</h1>

          <h2 class="location">
            <span data-bind="city">City</span>,
            <span data-bind="state">State</span>
          </h2>

          <h2 class="population">
            <span data-bind="size_number">X</span> undergraduate students
          </h2>

          <ul class="school-key_figures key-figures">
            <li class="years icon-year">
              <b data-bind="years">X</b>
              <span>Years</span>
            </li>
            <li class="public-private icon-urban">
              <span data-bind="control">Public</span>
            </li>
            <li class="setting icon-rural">
              <span data-bind="locale_name">Urban</span>
            </li>
            <li class="population icon-house">
              <span data-bind="size_category">Small</span>
            </li>
          </ul>

          <ul class="school-special_designation" data-bind="special_designations">
            <li class="special"></li>
          </ul>

          <!-- <h3 class="special" data-bind="special_designation">
            Special Designation
          </h3> -->
        </div>

        <div class="school-map" data-bind="map">
        </div>

        <div id="key-stats" class="school-meters">
          <figure class="meter below_is_good">
            <h2 class="figure-heading constrain_width">Average Cost Per Year</h2>
            <picc-meter {% include net_price_meter_attributes.html %}>
            </picc-meter>
            <figcaption>
              <span data-bind="average_cost">$XX,XXX</span>
            </figcaption>
          </figure>

          <figure class="meter above_is_good">
            <h2 class="figure-heading constrain_width">Graduation Rate</h2>
            <picc-meter {% include graduation_meter_attributes.html %}>
            </picc-meter>
            <figcaption>
              <span data-bind="grad_rate">XX%</span>
            </figcaption>
          </figure>

          <figure class="meter above_is_good">
            <h2 class="figure-heading constrain_width">Average Salary</h2>
            <picc-meter {% include earnings_meter_attributes.html %}>
            </picc-meter>
            <figcaption>
              <span data-bind="average_salary">$XX,XXX</span>
            </figcaption>
          </figure>
        </div>

        <div class="section-card_container-school">

          <aria-accordion id="cost" class="school-two_col">

            <div>

              <h1 class="search_category">
                <a aria-expanded="false" aria-controls="costs-content">
                  Costs
                </a>
              </h1>

              <div id="costs-content" aria-hidden="true">

                <div class="school-two_col-left centered">

                  <figure class="meter below_is_good">
                    <h2 class="figure-heading">Average Cost Per Year</h2>
                    <picc-meter id="cost-meter" {% include net_price_meter_attributes.html %}>
                    </picc-meter>
                    <figcaption>
                      <i class="fa average average-arrow" data-meter="cost-meter"></i>
                      <span data-bind="average_cost"></span>
                      <div class="average average-label"></div>
                    </figcaption>
                  </figure>
                  <!--
                  <p>Assumes <strong>$XX,XXX</strong> in tuition and fees, <strong>$X,XXX</strong> in other costs like room and board, books and supplies, and other personal expenses.</p>
                  -->
                </div>

                <div class="school-two_col-right">
                  <h2>By Family Income</h2>
<<<<<<< HEAD
                  <p>Lorem ipsum dolor sit amet, consectetur adipiscing elit, sed do eiusmod tempor incididunt ut labore et dolore magna aliqua.</p>

=======
                  <p>Depending on the federal, state, or institutional grant aid available, students in your income bracket may pay more or less than the overall average costs.</p>
                  
>>>>>>> d6584604
                  <table class="school-table">
                    <thead>
                      <tr>
                        <th>Family Income</th>
                        <th>Average Price</th>
                      </tr>
                    </thead>
                    <tbody>
                      <tr>
                        <td>$0-$30,000</td>
                        <td data-bind="net_price_income1">$X,XXX</td>
                      </tr>
                      <tr>
                        <td>$30,001-$48,000</td>
                        <td data-bind="net_price_income2">$XX,XXX</td>
                      </tr>
                      <tr>
                        <td>$48,001-$75,000</td>
                        <td data-bind="net_price_income3">$XX,XXX</td>
                      </tr>
                      <tr>
                        <td>$75,001-$110,000</td>
                        <td data-bind="net_price_income4">$XX,XXX</td>
                      </tr>
                      <tr>
                        <td>$110,001+</td>
                        <td data-bind="net_price_income5">$XX,XXX</td>
                      </tr>
                    </tbody>
                  </table>

                </div>

              </div>

            </div>
          </aria-accordion>

        </div>

        <div class="section-card_container-school">
          <aria-accordion id="finaid" class="school-two_col">
            <div>
              <h1 class="search_category">
                <a aria-expanded="false" aria-controls="finaid-content">
                  Financial Aid &amp; Debt
                </a>
              </h1>

              <div id="finaid-content" aria-hidden="true">

                <div class="school-two_col-left centered">

                  <figure class="meter above_is_good">
                    <h2 class="figure-heading">Students Paying<br>Down Their Debt</h2>
                    <picc-meter id="repayment-meter"
                      class="debt"
                      data-bind="repayment_rate_meter"
                      max="1"
                      data-median="{{ site.data.national_stats.repayment_rate.median }}">
                    </picc-meter>
                    <figcaption>
                      <i class="fa average average-arrow" data-meter="repayment-meter"></i>
                      <span data-bind="repayment_rate_percent">XX%</span>
                      <div class="average average-label"></div>
                    </figcaption>
                  </figure>

                  <div class="container school-callout">

                    <h2>Get Help Paying for College</h2>
                    <p>Submit a free application for Federal Student Aid. It only takes 20 minutes!</p>
                    <button class="button button-primary">
                      Start My Application
                    </button>

                  </div>

                </div>

                <div class="school-two_col-right school-fact_list">

                  <div>
                    <h2>Typical Total Debt</h2>
                    <strong class="fact_number" data-bind="average_total_debt">$XX,XXX</strong>
                    <p>For undergraduates who complete college</p>
                  </div>

                  <div>
<<<<<<< HEAD
                    <h2>Average Monthly Loan Payment</h2>
                    <strong class="fact_number">
                      <span data-bind="average_monthly_loan_payment">$XXX</span>/mo
                    </strong>
=======
                    <h2>Typical Monthly Loan Payment</h2>
                    <strong class="fact_number" data-bind="average_monthly_loan_payment">$XXX<span>/mo</span></strong>

                    <!--
                    <p>This is about equal to:</p>
                    <ul class="group_inline" data-bind="loan_payment_equivalents">
                      <li>
                        <div class="group_inline-left"><img src="{{ site.baseurl }}/img/education.svg" alt="Education"></div>
                        <div class="group_inline-right" data-bind="text">
                          XX% of a graduate's monthly salary
                        </div>
                      </li>
                      <li>
                        <div class="group_inline-left"><img src="{{ site.baseurl }}/img/education.svg" alt= class="school-callout""Education"></div>
                        <div class="group_inline-right">X months' car payments</div>
                      </li>
                      <li>
                        <div class="group_inline-left"><img src="{{ site.baseurl }}/img/education.svg" alt="Education"></div>
                        <div class="group_inline-right">XX% of a month's rent</div>
                      </li>
                    </ul>
                    -->
>>>>>>> d6584604
                  </div>

                  <div>
                    <h2>Students Receiving Federal Aid</h2>
                    <strong class="fact_number" data-bind="federal_aid_percentage">XX%</strong>
                    <p>You may be eligible to receive federal loans, repaid after you leave school, to help pay the costs of college. This is how many students at this school borrowed federal loans last year.</p>
                  </div>

                </div>

              </div>
            </div>
          </aria-accordion>

        </div>

        <div class="section-card_container-school">
          <aria-accordion id="graduation" class="school-two_col">
            <div>
              <h1 class="search_category">
                <a aria-expanded="false" aria-controls="graduation-content">
                  Graduation &amp; Retention
                </a>
              </h1>

              <div id="graduation-content" aria-hidden="true">

                <div class="school-two_col-left centered">
                  <figure class="meter above_is_good">
                    <h2 class="figure-heading constrain_width">Graduation Rate</h2>
                    <picc-meter id="grad-meter" {% include graduation_meter_attributes.html %}>
                    </picc-meter>
                    <figcaption>
                      <i class="fa average average-arrow" data-meter="grad-meter"></i>
                      <span data-bind="grad_rate">60%</span>
                      <div class="average average-label"></div>
                    </figcaption>
                  </figure>
                </div>

                <div class="school-two_col-right centered">
                  <figure class="meter above_is_good">
                    <h2 class="figure-heading">Students Who<br>Return After Their First Year</h2>
                    <picc-meter id="retention-meter"
                      class="graduation"
                      data-bind="retention_rate_meter"
                      about-threshold=".03"
                      max="1"
                      average="{{ site.data.national_stats.retention_rate.median }}">
                    </picc-meter>
                    <figcaption>
                      <i class="fa average average-arrow" data-meter="retention-meter"></i>
                      <span data-bind="retention_rate_value">XX%</span>
                      <div class="average average-label"></div>
                    </figcaption>
                  </figure>
                </div>

              </div>
            </div>
          </aria-accordion>
        </div>

        <div class="section-card_container-school">
          <aria-accordion id="earnings" class="school-two_col">
            <div>
              <h1 class="search_category">
                <a aria-expanded="false" aria-controls="earnings-content">
                  Earnings
                </a>
              </h1>

              <div id="earnings-content" aria-hidden="true">
                <div class="school-two_col-left centered">
                  <figure class="meter above_is_good">
                    <h2 class="figure-heading">Average Salary <br>After Leaving School</h2>
                    <picc-meter id="salary-meter" {% include earnings_meter_attributes.html %}>
                    </picc-meter>
                    <figcaption>
                      <i class="fa average average-arrow" data-meter="salary-meter"></i>
                      <span data-bind="average_salary">$XX,XXX</span>
                      <div class="average average-label"></div>
                    </figcaption>
                  </figure>
                </div>

                <div class="school-two_col-right centered">
                  <figure class="meter above_is_good">
                    <h2 class="figure-heading">Former Students <br>Earning More Than $25K</h2>
                    <picc-meter class="earnings"
                      id="earn25k-meter"
                      data-bind="earnings_gt_25k_meter"
                      max="1"
                      average=".6">
                    </picc-meter>
                    <figcaption>
                      <i class="fa average average-arrow" data-meter="earn25k-meter"></i>
                      <span data-bind="earnings_gt_25k">XX%</span>
                      <div class="average average-label"></div>
                    </figcaption>
                  </figure>
                </div>
              </div>
            </div>
          </aria-accordion>
        </div>

        <div class="section-card_container-school">
          <aria-accordion id="demographics" class="school-two_col">
            <div>
              <h1 class="search_category">
                <a aria-expanded="false" aria-controls="student-content">
                  Student Body
                </a>
              </h1>

              <div id="student-content" aria-hidden="true">

                <div class="school-student-intro">

                  <ul class="school-key_figures key-figures">
                    <li class="public-private icon-urban">
                      <span data-bind="control">Small</span>
                    </li>
                    <li class="school-key_figures-stat">
                      <div class="group_inline">
                        <div class="group_inline-left fact_number" data-bind="size_number">X,XXX</div>
                        <div class="group_inline-right"><p>undergraduate <br>students</p></div>
                      </div>
                    </li>
                  </ul>

                </div>

                <div class="school-two_col school-student-body">

                  <div class="school-two_col-left">

                    <h2>Gender</h2>
                    <ol class="bars" data-bind="gender_values">
                      {% include bar_chart_template_item.html %}
                    </ol>

                    <!-- <div class="school-student-stats"> -->
                    <h2>Other Demographics</h2>

                    <div class="school-student-stats-col">

                      <div>
                        <span class="fact_number">
                          <strong data-bind="full_time_percent">XX</strong>
                          <span>%</span>
                        </span> Full-time
                      </div>
                      <div class="fact_number divide">/</div>
                      <div>
                        <span class="fact_number">
                          <strong data-bind="part_time_percent">XX</strong>
                          <span>%</span>
                        </span> Part-time
                      </div>

                      <div class="group_inline">
                        <div class="group_inline-left"><span class="fact_number" data-bind="age_entry">XX</span></div>
                        <div class="group_inline-right"><p class="school-student-stats-col-p">Average age at enrollment</p></div>
                      </div>

                    </div>

                  </div>

                    <!-- </div> -->

                    <div class="school-two_col-right">
                      <h2>Race/Ethnicity</h2>
                      <ol class="bars" data-bind="race_ethnicity_values">
                        {% include bar_chart_template_item.html %}
                      </ol>
                    </div>

                </div>

                <!-- <div class="school-student-stats">
                  <h2>Other Demographics</h2>

                  <div class="school-student-stats-col">
                    <div>
                      <span class="fact_number">
                        <strong data-bind="full_time_percent">XX</strong>
                        <span>%</span>
                      </span> Full-time
                    </div>
                    <div class="fact_number divide">/</div>
                    <div>
                      <span class="fact_number">
                        <strong data-bind="part_time_percent">XX</strong>
                        <span>%</span>
                      </span> Part-time
                    </div>
                  </div>

                  <div class="school-student-stats-col">
                    <div class="group_inline">
                      <div class="group_inline-left"><span class="fact_number" data-bind="age_entry">XX</span></div>
                      <div class="group_inline-right"><p class="school-student-stats-col-p">Average age at enrollment</p></div>
                    </div>
                  </div> -->

                  <!-- <div class="school-student-stats-col"> -->
                    <!-- Placeholder for future stats -->
                  <!-- </div> -->

                <!-- </div> -->

              </div>
            </div>
          </aria-accordion>
        </div>

        <div class="section-card_container-school">
          <aria-accordion id="selectivity" class="school-two_col">
            <div>
              <h1 class="search_category">
                <a aria-expanded="false" aria-controls="selectivity-content">
                  Selectivity
                </a>
              </h1>

              <div id="selectivity-content" aria-hidden="true">
                <div class="school-two_col-left centered">
                  <h2>Acceptance Rate</h2>
                  <strong class="fact_number">Somewhat Selective</strong>
                  <p>[chart here]</p>
                </div>

                <div class="school-two_col-right">

                  <h2>Test Scores</h2>
                  <p>Students who were admitted typically had standardized test score in these ranges.</p>

                  <h3 class="h2">SAT</h3>

                  <figure data-bind="sat_reading_scores_visible">
                    <h4>Critical Reading</h4>
                    <picc-range data-bind="sat_reading_scores" max="800">
                    </picc-range>
                  </figure>

                  <figure data-bind="sat_math_scores_visible">
                    <h4>Math</h4>
                    <picc-range data-bind="sat_math_scores" max="800">
                    </picc-range>
                  </figure>

                  <figure data-bind="sat_writing_scores_visible">
                    <h4>Writing</h4>
                    <picc-range data-bind="sat_writing_scores" max="800">
                    </picc-range>
                  </figure>

                  <h3 class="h2">ACT</h3>

                  <figure data-bind="act_scores_visible">
                    <picc-range data-bind="act_scores" min="0" max="36">
                    </picc-range>
                  </figure>

                </div>
              </div>
            </div>
          </aria-accordion>
        </div>

        <div class="section-card_container-school">
          <aria-accordion id="academics" class="school-two_col">
            <div>
              <h1 class="search_category">
                <a aria-expanded="false" aria-controls="academics-content">
                  Academics
                </a>
              </h1>

              <div id="academics-content" aria-hidden="true">
                <div class="school-two_col-left">

                  <div class="school-academics-fact group_inline">
                    <div class="group_inline-left"><strong class="fact_number" data-bind="num_available_programs">X</strong></div>
                    <div class="group_inline-right"><h2><span data-bind="programs_plural">Programs</span> Offered</h2></div>
                  </div>

                  <h2>Most Popular Programs</h2>
                  <ol class="decimal school-programs" data-bind="popular_programs">
                    <li><span class="program"></span> (<span class="percent"></span>)</li>
                  </ol>
                </div>

                <div class="school-two_col-right">

                  <h2>Available Areas of Study</h2>
                  <ul class="school-long_list" data-bind="available_programs">
                    <li><span class="program">Management</span></li>
                  </ul>

                </div>
              </div>
            </div>
          </aria-accordion>
        </div>



      </div>

    </div> <!-- END school card-->

    <aside class="school-right">

      <h2>Paying for College</h2>

      <img src="{{ site.baseurl }}/img/cfpb-logo.png" alt="consumer financial protection bureau">

      <p>Get help to make informed financial decisions about how to pay for college. Start by comparing financial aid offers or understanding student loan repayment options.</p>

      <a href="http://www.consumerfinance.gov/paying-for-college/" class="link-more">Go to the consumer financial protection bureau <i class="fa fa-chevron-right"></i></a>

    </aside>

  </div>

</div>


<!--
<section>
  {# include search-form.html #}
</section>
--><|MERGE_RESOLUTION|>--- conflicted
+++ resolved
@@ -146,13 +146,8 @@
 
                 <div class="school-two_col-right">
                   <h2>By Family Income</h2>
-<<<<<<< HEAD
-                  <p>Lorem ipsum dolor sit amet, consectetur adipiscing elit, sed do eiusmod tempor incididunt ut labore et dolore magna aliqua.</p>
-
-=======
                   <p>Depending on the federal, state, or institutional grant aid available, students in your income bracket may pay more or less than the overall average costs.</p>
                   
->>>>>>> d6584604
                   <table class="school-table">
                     <thead>
                       <tr>
@@ -242,35 +237,10 @@
                   </div>
 
                   <div>
-<<<<<<< HEAD
-                    <h2>Average Monthly Loan Payment</h2>
+                    <h2>Typical Monthly Loan Payment</h2>
                     <strong class="fact_number">
                       <span data-bind="average_monthly_loan_payment">$XXX</span>/mo
                     </strong>
-=======
-                    <h2>Typical Monthly Loan Payment</h2>
-                    <strong class="fact_number" data-bind="average_monthly_loan_payment">$XXX<span>/mo</span></strong>
-
-                    <!--
-                    <p>This is about equal to:</p>
-                    <ul class="group_inline" data-bind="loan_payment_equivalents">
-                      <li>
-                        <div class="group_inline-left"><img src="{{ site.baseurl }}/img/education.svg" alt="Education"></div>
-                        <div class="group_inline-right" data-bind="text">
-                          XX% of a graduate's monthly salary
-                        </div>
-                      </li>
-                      <li>
-                        <div class="group_inline-left"><img src="{{ site.baseurl }}/img/education.svg" alt= class="school-callout""Education"></div>
-                        <div class="group_inline-right">X months' car payments</div>
-                      </li>
-                      <li>
-                        <div class="group_inline-left"><img src="{{ site.baseurl }}/img/education.svg" alt="Education"></div>
-                        <div class="group_inline-right">XX% of a month's rent</div>
-                      </li>
-                    </ul>
-                    -->
->>>>>>> d6584604
                   </div>
 
                   <div>

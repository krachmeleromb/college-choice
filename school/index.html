---
title: School
layout: default
permalink: /school/
scripts:
  - vendor/tagalong.min.js
  - vendor/leaflet.js
stylesheets:
  - vendor/leaflet.css
body_scripts:
  - school.js
---

<section id="error" class="container hidden">
  <h2>Error</h2>
  <p class="error-message"></p>
  <form target="../search/" method="GET">
    <label for="name-school" >Try searching for a school by name:</h2>
    <input id="name-school" name="name" type="text" placeholder="Name of School" autocomplete="off" autocorrect="off" autocapitalize="off">
    <input type="submit" value="Search" class="button-primary">
  </form>
</section>

<!-- Search results -->
<div class="school-bg">

  <div class="container school-back">
    <a href="#" class="link-more"><i class="fa fa-chevron-left"></i> Back to search results</a>
  </div>

  <div class="container container-collapse section-card_container-school">

    <div id="school" class="school-left school-section">

      <div class="container section contained-no-radius">

        <div class="school-heading">
<<<<<<< HEAD
          <h1 data-bind="name">School Name</h1>
=======

          <div class="investigation-major-wrapper">
            <a class="tooltip-target" aria-hidden="false">
              <p class="investigation-major" aria-describedby="tip-investigation-major">Under investigation <i class="fa fa-info-circle"></i></p>
            </a>
          </div>
          
          <h1 class="name">School Name</h1>
>>>>>>> ab9c6b3b

          <h2 class="location">
            <span data-bind="city">City</span>,
            <span data-bind="state">State</span>
          </h2>

          <h2 class="population">
            <span data-bind="size_number">X</span> undergraduate students
          </h2>

          <ul class="school-key_figures key-figures">
            <li class="years icon-year">
              <b data-bind="years">X</b>
              <span>Years</span>
            </li>
            <li class="public-private icon-urban">
              <span data-bind="control">Public</span>
            </li>
            <li class="setting icon-rural">
              <span data-bind="locale_name">Urban</span>
            </li>
            <li class="population icon-house">
              <span data-bind="size_category">Small</span>
            </li>
          </ul>

          <ul class="school-special_designation" data-bind="special_designations">
            <li class="special"></li>
          </ul>

          <!-- <h3 class="special" data-bind="special_designation">
            Special Designation
          </h3> -->
        </div>

        <div class="school-map" data-bind="map">
        </div>

        <div id="key-stats" class="school-meters">
          <figure class="meter below_is_good">
            <h2 class="figure-heading constrain_width">Average Cost Per Year</h2>
            <picc-meter {% include net_price_meter_attributes.html %}>
            </picc-meter>
            <figcaption>
              <span data-bind="average_cost">$XX,XXX</span>
            </figcaption>
          </figure>

          <figure class="meter above_is_good">
            <h2 class="figure-heading constrain_width">Graduation Rate</h2>
            <picc-meter {% include graduation_meter_attributes.html %}>
            </picc-meter>
            <figcaption>
              <span data-bind="grad_rate">XX%</span>
            </figcaption>
          </figure>

          <figure class="meter above_is_good">
            <h2 class="figure-heading constrain_width">Average Salary</h2>
            <picc-meter {% include earnings_meter_attributes.html %}>
            </picc-meter>
            <figcaption>
              <span data-bind="average_salary">$XX,XXX</span>
            </figcaption>
          </figure>
        </div>

        <div class="section-card_container-school">

          <aria-accordion id="cost" class="school-two_col">

            <div>

              <h1 class="search_category">
                <a aria-expanded="false" aria-controls="costs-content">
                  Costs
                </a>
              </h1>

              <div id="costs-content" aria-hidden="true">

                <div class="school-two_col-left centered">

                  <figure class="meter below_is_good">
                    <h2 class="figure-heading">Average Actual Cost</h2>
                    <picc-meter id="cost-meter" {% include net_price_meter_attributes.html %}>
                    </picc-meter>
                    <figcaption>
                      <i class="fa average average-arrow" data-meter="cost-meter"></i>
                      <span data-bind="average_cost"></span>
                      <div class="average average-label"></div>
                    </figcaption>
                  </figure>
                  <!--
                  <p>Assumes <strong>$XX,XXX</strong> in tuition and fees, <strong>$X,XXX</strong> in other costs like room and board, books and supplies, and other personal expenses.</p>
                  -->
                </div>

                <div class="school-two_col-right">
                  <h2>By Family Income</h2>
                  <p>Lorem ipsum dolor sit amet, consectetur adipiscing elit, sed do eiusmod tempor incididunt ut labore et dolore magna aliqua.</p>

                  <table class="school-table">
                    <thead>
                      <tr>
                        <th>Family Income</th>
                        <th>Average Price</th>
                      </tr>
                    </thead>
                    <tbody>
                      <tr>
                        <td>$0-$30,000</td>
                        <td data-bind="net_price_income1">$X,XXX</td>
                      </tr>
                      <tr>
                        <td>$30,001-$48,000</td>
                        <td data-bind="net_price_income2">$XX,XXX</td>
                      </tr>
                      <tr>
                        <td>$48,001-$75,000</td>
                        <td data-bind="net_price_income3">$XX,XXX</td>
                      </tr>
                      <tr>
                        <td>$75,001-$110,000</td>
                        <td data-bind="net_price_income4">$XX,XXX</td>
                      </tr>
                      <tr>
                        <td>$110,001+</td>
                        <td data-bind="net_price_income5">$XX,XXX</td>
                      </tr>
                    </tbody>
                  </table>

                </div>

              </div>

            </div>
          </aria-accordion>

        </div>

        <div class="section-card_container-school">
          <aria-accordion id="finaid" class="school-two_col">
            <div>
              <h1 class="search_category">
                <a aria-expanded="false" aria-controls="finaid-content">
                  Financial Aid &amp; Debt
                </a>
              </h1>

              <div id="finaid-content" aria-hidden="true">

                <div class="school-two_col-left centered">

                  <figure class="meter above_is_good">
                    <h2 class="figure-heading">Students Repaying<br>Loans on Time</h2>
                    <picc-meter id="repayment-meter"
                      class="debt"
                      data-bind="repayment_rate_meter"
                      max="1"
                      data-median="{{ site.data.national_stats.repayment_rate.median }}">
                    </picc-meter>
                    <figcaption>
                      <i class="fa average average-arrow" data-meter="repayment-meter"></i>
                      <span data-bind="repayment_rate_percent">XX%</span>
                      <div class="average average-label"></div>
                    </figcaption>
                  </figure>

                  <div class="container school-callout">

                    <h2>Get Help Paying for College</h2>
                    <p>Submit a free application for Federal Student Aid. It only takes 20 minutes!</p>
                    <button class="button button-primary">
                      Start My Application
                    </button>

                  </div>

                </div>

                <div class="school-two_col-right school-fact_list">

                  <div>
                    <h2>Average Total Debt</h2>
                    <strong class="fact_number" data-bind="average_total_debt">$XX,XXX</strong>
                    <p>For those students who graduated</p>
                  </div>

                  <div>
                    <h2>Average Monthly Loan Payment</h2>
                    <strong class="fact_number">
                      <span data-bind="average_monthly_loan_payment">$XXX</span>/mo
                    </strong>
                  </div>

                  <div>
                    <h2>Students Receiving Federal Aid</h2>
                    <strong class="fact_number" data-bind="federal_aid_percentage">XX%</strong>
                    <p>Brief explanation of what federal aid is and means. Nunc eu consectutur purus.</p>
                  </div>

                </div>

              </div>
            </div>
          </aria-accordion>

        </div>

        <div class="section-card_container-school">
          <aria-accordion id="graduation" class="school-two_col">
            <div>
              <h1 class="search_category">
                <a aria-expanded="false" aria-controls="graduation-content">
                  Graduation &amp; Retention
                </a>
              </h1>

              <div id="graduation-content" aria-hidden="true">

                <div class="school-two_col-left centered">
                  <figure class="meter above_is_good">
                    <h2 class="figure-heading constrain_width">Graduation Rate</h2>
                    <picc-meter id="grad-meter" {% include graduation_meter_attributes.html %}>
                    </picc-meter>
                    <figcaption>
                      <i class="fa average average-arrow" data-meter="grad-meter"></i>
                      <span data-bind="grad_rate">60%</span>
                      <div class="average average-label"></div>
                    </figcaption>
                  </figure>
                </div>

                <div class="school-two_col-right centered">
                  <figure class="meter above_is_good">
                    <h2 class="figure-heading">Students Who<br>Return Each Year</h2>
                    <picc-meter id="retention-meter"
                      class="graduation"
                      data-bind="retention_rate_meter"
                      about-threshold=".03"
                      max="1"
                      average="{{ site.data.national_stats.retention_rate.median }}">
                    </picc-meter>
                    <figcaption>
                      <i class="fa average average-arrow" data-meter="retention-meter"></i>
                      <span data-bind="retention_rate_value">XX%</span>
                      <div class="average average-label"></div>
                    </figcaption>
                  </figure>
                </div>

              </div>
            </div>
          </aria-accordion>
        </div>

        <div class="section-card_container-school">
          <aria-accordion id="earnings" class="school-two_col">
            <div>
              <h1 class="search_category">
                <a aria-expanded="false" aria-controls="earnings-content">
                  Earnings
                </a>
              </h1>

              <div id="earnings-content" aria-hidden="true">
                <div class="school-two_col-left centered">
                  <figure class="meter above_is_good">
                    <h2 class="figure-heading">Average Salary <br>After Leaving School</h2>
                    <picc-meter id="salary-meter" {% include earnings_meter_attributes.html %}>
                    </picc-meter>
                    <figcaption>
                      <i class="fa average average-arrow" data-meter="salary-meter"></i>
                      <span data-bind="average_salary">$XX,XXX</span>
                      <div class="average average-label"></div>
                    </figcaption>
                  </figure>
                </div>

                <div class="school-two_col-right centered">
                  <figure class="meter above_is_good">
                    <h2 class="figure-heading">Former Students <br>Earning More Than $25K</h2>
                    <picc-meter class="earnings"
                      id="earn25k-meter"
                      data-bind="earnings_gt_25k_meter"
                      max="1"
                      average=".6">
                    </picc-meter>
                    <figcaption>
                      <i class="fa average average-arrow" data-meter="earn25k-meter"></i>
                      <span data-bind="earnings_gt_25k">XX%</span>
                      <div class="average average-label"></div>
                    </figcaption>
                  </figure>
                </div>
              </div>
            </div>
          </aria-accordion>
        </div>

        <div class="section-card_container-school">
          <aria-accordion id="demographics" class="school-two_col">
            <div>
              <h1 class="search_category">
                <a aria-expanded="false" aria-controls="student-content">
                  Student Body
                </a>
              </h1>

              <div id="student-content" aria-hidden="true">

                <div class="school-student-intro">

                  <ul class="school-key_figures key-figures">
                    <li class="public-private icon-urban">
                      <span data-bind="control">Small</span>
                    </li>
                    <li class="school-key_figures-stat">
                      <div class="group_inline">
                        <div class="group_inline-left fact_number" data-bind="size_number">X,XXX</div>
                        <div class="group_inline-right"><p>undergraduate <br>students</p></div>
                      </div>
                    </li>
                  </ul>

                </div>

                <div class="school-two_col school-student-body">

                  <div class="school-two_col-left">

                    <h2>Gender</h2>
                    <ol class="bars" data-bind="gender_values">
                      {% include bar_chart_template_item.html %}
                    </ol>

                    <!-- <div class="school-student-stats"> -->
                    <h2>Other Demographics</h2>

                    <div class="school-student-stats-col">

                      <div>
                        <span class="fact_number">
                          <strong data-bind="full_time_percent">XX</strong>
                          <span>%</span>
                        </span> Full-time
                      </div>
                      <div class="fact_number divide">/</div>
                      <div>
                        <span class="fact_number">
                          <strong data-bind="part_time_percent">XX</strong>
                          <span>%</span>
                        </span> Part-time
                      </div>

                      <div class="group_inline">
                        <div class="group_inline-left"><span class="fact_number" data-bind="age_entry">XX</span></div>
                        <div class="group_inline-right"><p class="school-student-stats-col-p">Average age at enrollment</p></div>
                      </div>

                    </div>

                  </div>

                    <!-- </div> -->

                    <div class="school-two_col-right">
                      <h2>Race/Ethnicity</h2>
                      <ol class="bars" data-bind="race_ethnicity_values">
                        {% include bar_chart_template_item.html %}
                      </ol>
                    </div>

                </div>

                <!-- <div class="school-student-stats">
                  <h2>Other Demographics</h2>

                  <div class="school-student-stats-col">
                    <div>
                      <span class="fact_number">
                        <strong data-bind="full_time_percent">XX</strong>
                        <span>%</span>
                      </span> Full-time
                    </div>
                    <div class="fact_number divide">/</div>
                    <div>
                      <span class="fact_number">
                        <strong data-bind="part_time_percent">XX</strong>
                        <span>%</span>
                      </span> Part-time
                    </div>
                  </div>

                  <div class="school-student-stats-col">
                    <div class="group_inline">
                      <div class="group_inline-left"><span class="fact_number" data-bind="age_entry">XX</span></div>
                      <div class="group_inline-right"><p class="school-student-stats-col-p">Average age at enrollment</p></div>
                    </div>
                  </div> -->

                  <!-- <div class="school-student-stats-col"> -->
                    <!-- Placeholder for future stats -->
                  <!-- </div> -->

                <!-- </div> -->

              </div>
            </div>
          </aria-accordion>
        </div>

        <div class="section-card_container-school">
          <aria-accordion id="selectivity" class="school-two_col">
            <div>
              <h1 class="search_category">
                <a aria-expanded="false" aria-controls="selectivity-content">
                  Selectivity
                </a>
              </h1>

              <div id="selectivity-content" aria-hidden="true">
                <div class="school-two_col-left centered">
                  <h2>Acceptance Rate</h2>
                  <strong class="fact_number">Somewhat Selective</strong>
                  <p>[chart here]</p>
                </div>

                <div class="school-two_col-right">

                  <h2>Test Scores</h2>
                  <p>Students who were admitted typically had standardized test score in these ranges.</p>

                  <h3 class="h2">SAT</h3>
                  <picc-range min="0" max="2400" lower="840" upper="1820" middle="1105">
                  </picc-range>

                  <h3 class="h2">ACT</h3>
                  <picc-range min="1" max="36" lower="19" upper="25" middle="22">
                  </picc-range>

                </div>
              </div>
            </div>
          </aria-accordion>
        </div>

        <div class="section-card_container-school">
          <aria-accordion id="academics" class="school-two_col">
            <div>
              <h1 class="search_category">
                <a aria-expanded="false" aria-controls="academics-content">
                  Academics
                </a>
              </h1>

              <div id="academics-content" aria-hidden="true">
                <div class="school-two_col-left">

                  <div class="school-academics-fact group_inline">
                    <div class="group_inline-left"><strong class="fact_number" data-bind="num_available_programs">X</strong></div>
                    <div class="group_inline-right"><h2>Programs Offered</h2></div>
                  </div>

                  <h2>Most Popular Programs</h2>
                  <ol class="decimal school-programs" data-bind="popular_programs">
                    <li><span class="program"></span> (<span class="percent"></span>)</li>
                  </ol>
                </div>

                <div class="school-two_col-right">

                  <h2>Available Areas of Study</h2>
                  <ul class="school-long_list" data-bind="available_programs">
                    <li><span class="program">Management</span></li>
                  </ul>

                </div>
              </div>
            </div>
          </aria-accordion>
        </div>



      </div>

    </div> <!-- END school card-->

    <aside class="school-right">

      <h2>Paying for College</h2>

      <img src="{{ site.baseurl }}/img/cfpb-logo.png" alt="consumer financial protection bureau">

      <p>Get help to make informed financial decisions about how to pay for college. Start by comparing financial aid offers or understanding student loan repayment options.</p>

      <a href="http://www.consumerfinance.gov/paying-for-college/" class="link-more">Go to the consumer financial protection bureau <i class="fa fa-chevron-right"></i></a>

    </aside>

  </div>

</div>


<!--
<section>
  {# include search-form.html #}
</section>
--><|MERGE_RESOLUTION|>--- conflicted
+++ resolved
@@ -35,18 +35,17 @@
       <div class="container section contained-no-radius">
 
         <div class="school-heading">
-<<<<<<< HEAD
-          <h1 data-bind="name">School Name</h1>
-=======
-
-          <div class="investigation-major-wrapper">
-            <a class="tooltip-target" aria-hidden="false">
-              <p class="investigation-major" aria-describedby="tip-investigation-major">Under investigation <i class="fa fa-info-circle"></i></p>
+
+          <div class="investigation-major-wrapper"
+            data-bind="under_investigation" aria-hidden="true">
+            <a>
+              <p class="investigation-major" aria-describedby="tip-investigation-major">
+                Under investigation <i class="tooltip-target fa fa-info-circle"></i>
+              </p>
             </a>
           </div>
           
-          <h1 class="name">School Name</h1>
->>>>>>> ab9c6b3b
+          <h1 data-bind="name">School Name</h1>
 
           <h2 class="location">
             <span data-bind="city">City</span>,
